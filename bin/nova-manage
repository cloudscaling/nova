--- conflicted
+++ resolved
@@ -495,15 +495,10 @@
                                     cidr=fixed_range,
                                     num_networks=int(num_networks),
                                     network_size=int(network_size),
-                                    cidr_v6=fixed_range_v6,
                                     vlan_start=int(vlan_start),
-<<<<<<< HEAD
                                     vpn_start=int(vpn_start),
                                     cidr_v6=fixed_range_v6,
                                     label=label)
-=======
-                                    vpn_start=int(vpn_start))
->>>>>>> 799f5222
 
 
 class ServiceCommands(object):
