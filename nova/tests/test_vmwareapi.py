# vim: tabstop=4 shiftwidth=4 softtabstop=4

# Copyright (c) 2011 Citrix Systems, Inc.
# Copyright 2011 OpenStack LLC.
#
#    Licensed under the Apache License, Version 2.0 (the "License"); you may
#    not use this file except in compliance with the License. You may obtain
#    a copy of the License at
#
#         http://www.apache.org/licenses/LICENSE-2.0
#
#    Unless required by applicable law or agreed to in writing, software
#    distributed under the License is distributed on an "AS IS" BASIS, WITHOUT
#    WARRANTIES OR CONDITIONS OF ANY KIND, either express or implied. See the
#    License for the specific language governing permissions and limitations
#    under the License.

"""
Test suite for VMWareAPI.
"""

from nova import db
from nova import flags
from nova import test
from nova import utils
from nova.compute import power_state
from nova.tests.glance import stubs as glance_stubs
from nova.tests.vmwareapi import db_fakes
from nova.tests.vmwareapi import stubs
from nova.virt import vmwareapi_conn
from nova.virt.vmwareapi import fake as vmwareapi_fake


FLAGS = flags.FLAGS


class VMWareAPIVMTestCase(test.TestCase):
    """Unit tests for Vmware API connection calls."""

<<<<<<< HEAD
    # NOTE(jkoelker): This is leaking stubs into the db module.
    #                 Commenting out until updated for multi-nic.
    #def setUp(self):
    #    super(VMWareAPIVMTestCase, self).setUp()
    #    self.flags(vmwareapi_host_ip='test_url',
    #               vmwareapi_host_username='test_username',
    #               vmwareapi_host_password='test_pass')
    #    self.network = utils.import_object(FLAGS.network_manager)
    #    self.user_id = 'fake'
    #    self.project_id = 'fake'
    #    self.context = context.RequestContext(self.user_id, self.project_id)
    #    vmwareapi_fake.reset()
    #    db_fakes.stub_out_db_instance_api(self.stubs)
    #    stubs.set_stubs(self.stubs)
    #    glance_stubs.stubout_glance_client(self.stubs,
    #                                       glance_stubs.FakeGlance)
    #    self.conn = vmwareapi_conn.get_connection(False)

    #def tearDown(self):
    #    super(VMWareAPIVMTestCase, self).tearDown()
    #    vmwareapi_fake.cleanup()
    #    self.stubs.UnsetAll()
=======
    def setUp(self):
        super(VMWareAPIVMTestCase, self).setUp()
        self.flags(vmwareapi_host_ip='test_url',
                   vmwareapi_host_username='test_username',
                   vmwareapi_host_password='test_pass')
        self.manager = manager.AuthManager()
        self.user = self.manager.create_user('fake', 'fake', 'fake',
                                             admin=True)
        self.project = self.manager.create_project('fake', 'fake', 'fake')
        self.network = utils.import_object(FLAGS.network_manager)
        vmwareapi_fake.reset()
        db_fakes.stub_out_db_instance_api(self.stubs)
        stubs.set_stubs(self.stubs)
        glance_stubs.stubout_glance_client(self.stubs)
        self.conn = vmwareapi_conn.get_connection(False)
        # NOTE(vish): none of the network plugging code is actually
        #             being tested
        self.network_info = [({'bridge': 'fa0',
                               'id': 0,
                               'vlan': None,
                               'bridge_interface': None,
                               'injected': True},
                          {'broadcast': '192.168.0.255',
                           'dns': ['192.168.0.1'],
                           'gateway': '192.168.0.1',
                           'gateway6': 'dead:beef::1',
                           'ip6s': [{'enabled': '1',
                                     'ip': 'dead:beef::dcad:beff:feef:0',
                                           'netmask': '64'}],
                           'ips': [{'enabled': '1',
                                    'ip': '192.168.0.100',
                                    'netmask': '255.255.255.0'}],
                           'label': 'fake',
                           'mac': 'DE:AD:BE:EF:00:00',
                           'rxtx_cap': 3})]

    def tearDown(self):
        super(VMWareAPIVMTestCase, self).tearDown()
        vmwareapi_fake.cleanup()
        self.manager.delete_project(self.project)
        self.manager.delete_user(self.user)
>>>>>>> 26fd6c3f

    def _create_instance_in_the_db(self):
        values = {'name': 1,
                  'id': 1,
<<<<<<< HEAD
                  'project_id': self.project_id,
                  'user_id': self.user_id,
                  'image_id': "1",
=======
                  'project_id': self.project.id,
                  'user_id': self.user.id,
                  'image_ref': "1",
>>>>>>> 26fd6c3f
                  'kernel_id': "1",
                  'ramdisk_id': "1",
                  'mac_address': "de:ad:be:ef:be:ef",
                  'instance_type': 'm1.large',
                  }
        self.instance = db.instance_create(None, values)

    def _create_vm(self):
        """Create and spawn the VM."""
        self._create_instance_in_the_db()
        self.type_data = db.instance_type_get_by_name(None, 'm1.large')
        self.conn.spawn(self.instance, self.network_info)
        self._check_vm_record()

    def _check_vm_record(self):
        """
        Check if the spawned VM's properties correspond to the instance in
        the db.
        """
        instances = self.conn.list_instances()
        self.assertEquals(len(instances), 1)

        # Get Nova record for VM
        vm_info = self.conn.get_info(1)

        # Get record for VM
        vms = vmwareapi_fake._get_objects("VirtualMachine")
        vm = vms[0]

        # Check that m1.large above turned into the right thing.
        mem_kib = long(self.type_data['memory_mb']) << 10
        vcpus = self.type_data['vcpus']
        self.assertEquals(vm_info['max_mem'], mem_kib)
        self.assertEquals(vm_info['mem'], mem_kib)
        self.assertEquals(vm.get("summary.config.numCpu"), vcpus)
        self.assertEquals(vm.get("summary.config.memorySizeMB"),
                          self.type_data['memory_mb'])

        # Check that the VM is running according to Nova
        self.assertEquals(vm_info['state'], power_state.RUNNING)

        # Check that the VM is running according to vSphere API.
        self.assertEquals(vm.get("runtime.powerState"), 'poweredOn')

    def _check_vm_info(self, info, pwr_state=power_state.RUNNING):
        """
        Check if the get_info returned values correspond to the instance
        object in the db.
        """
        mem_kib = long(self.type_data['memory_mb']) << 10
        self.assertEquals(info["state"], pwr_state)
        self.assertEquals(info["max_mem"], mem_kib)
        self.assertEquals(info["mem"], mem_kib)
        self.assertEquals(info["num_cpu"], self.type_data['vcpus'])

    def test_list_instances(self):
        instances = self.conn.list_instances()
        self.assertEquals(len(instances), 0)

    def test_list_instances_1(self):
        self._create_vm()
        instances = self.conn.list_instances()
        self.assertEquals(len(instances), 1)

    def test_spawn(self):
        self._create_vm()
        info = self.conn.get_info(1)
        self._check_vm_info(info, power_state.RUNNING)

    def test_snapshot(self):
        self._create_vm()
        info = self.conn.get_info(1)
        self._check_vm_info(info, power_state.RUNNING)
        self.conn.snapshot(self.instance, "Test-Snapshot")
        info = self.conn.get_info(1)
        self._check_vm_info(info, power_state.RUNNING)

    def test_snapshot_non_existent(self):
        self._create_instance_in_the_db()
        self.assertRaises(Exception, self.conn.snapshot, self.instance,
                          "Test-Snapshot")

    def test_reboot(self):
        self._create_vm()
        info = self.conn.get_info(1)
        self._check_vm_info(info, power_state.RUNNING)
        self.conn.reboot(self.instance, self.network_info)
        info = self.conn.get_info(1)
        self._check_vm_info(info, power_state.RUNNING)

    def test_reboot_non_existent(self):
        self._create_instance_in_the_db()
        self.assertRaises(Exception, self.conn.reboot, self.instance)

    def test_reboot_not_poweredon(self):
        self._create_vm()
        info = self.conn.get_info(1)
        self._check_vm_info(info, power_state.RUNNING)
        self.conn.suspend(self.instance, self.dummy_callback_handler)
        info = self.conn.get_info(1)
        self._check_vm_info(info, power_state.PAUSED)
        self.assertRaises(Exception, self.conn.reboot, self.instance)

    def test_suspend(self):
        self._create_vm()
        info = self.conn.get_info(1)
        self._check_vm_info(info, power_state.RUNNING)
        self.conn.suspend(self.instance, self.dummy_callback_handler)
        info = self.conn.get_info(1)
        self._check_vm_info(info, power_state.PAUSED)

    def test_suspend_non_existent(self):
        self._create_instance_in_the_db()
        self.assertRaises(Exception, self.conn.suspend, self.instance,
                          self.dummy_callback_handler)

    def test_resume(self):
        self._create_vm()
        info = self.conn.get_info(1)
        self._check_vm_info(info, power_state.RUNNING)
        self.conn.suspend(self.instance, self.dummy_callback_handler)
        info = self.conn.get_info(1)
        self._check_vm_info(info, power_state.PAUSED)
        self.conn.resume(self.instance, self.dummy_callback_handler)
        info = self.conn.get_info(1)
        self._check_vm_info(info, power_state.RUNNING)

    def test_resume_non_existent(self):
        self._create_instance_in_the_db()
        self.assertRaises(Exception, self.conn.resume, self.instance,
                          self.dummy_callback_handler)

    def test_resume_not_suspended(self):
        self._create_vm()
        info = self.conn.get_info(1)
        self._check_vm_info(info, power_state.RUNNING)
        self.assertRaises(Exception, self.conn.resume, self.instance,
                          self.dummy_callback_handler)

    def test_get_info(self):
        self._create_vm()
        info = self.conn.get_info(1)
        self._check_vm_info(info, power_state.RUNNING)

    def test_destroy(self):
        self._create_vm()
        info = self.conn.get_info(1)
        self._check_vm_info(info, power_state.RUNNING)
        instances = self.conn.list_instances()
        self.assertEquals(len(instances), 1)
        self.conn.destroy(self.instance, self.network_info)
        instances = self.conn.list_instances()
        self.assertEquals(len(instances), 0)

    def test_destroy_non_existent(self):
        self._create_instance_in_the_db()
        self.assertEquals(self.conn.destroy(self.instance, self.network_info),
                          None)

    def test_pause(self):
        pass

    def test_unpause(self):
        pass

    def test_diagnostics(self):
        pass

    def test_get_console_output(self):
        pass

    def test_get_ajax_console(self):
        pass

    def dummy_callback_handler(self, ret):
        """
        Dummy callback function to be passed to suspend, resume, etc., calls.
        """
        pass<|MERGE_RESOLUTION|>--- conflicted
+++ resolved
@@ -37,39 +37,15 @@
 class VMWareAPIVMTestCase(test.TestCase):
     """Unit tests for Vmware API connection calls."""
 
-<<<<<<< HEAD
-    # NOTE(jkoelker): This is leaking stubs into the db module.
-    #                 Commenting out until updated for multi-nic.
-    #def setUp(self):
-    #    super(VMWareAPIVMTestCase, self).setUp()
-    #    self.flags(vmwareapi_host_ip='test_url',
-    #               vmwareapi_host_username='test_username',
-    #               vmwareapi_host_password='test_pass')
-    #    self.network = utils.import_object(FLAGS.network_manager)
-    #    self.user_id = 'fake'
-    #    self.project_id = 'fake'
-    #    self.context = context.RequestContext(self.user_id, self.project_id)
-    #    vmwareapi_fake.reset()
-    #    db_fakes.stub_out_db_instance_api(self.stubs)
-    #    stubs.set_stubs(self.stubs)
-    #    glance_stubs.stubout_glance_client(self.stubs,
-    #                                       glance_stubs.FakeGlance)
-    #    self.conn = vmwareapi_conn.get_connection(False)
-
-    #def tearDown(self):
-    #    super(VMWareAPIVMTestCase, self).tearDown()
-    #    vmwareapi_fake.cleanup()
-    #    self.stubs.UnsetAll()
-=======
     def setUp(self):
         super(VMWareAPIVMTestCase, self).setUp()
         self.flags(vmwareapi_host_ip='test_url',
                    vmwareapi_host_username='test_username',
                    vmwareapi_host_password='test_pass')
         self.manager = manager.AuthManager()
-        self.user = self.manager.create_user('fake', 'fake', 'fake',
-                                             admin=True)
-        self.project = self.manager.create_project('fake', 'fake', 'fake')
+        self.user_id = 'fake'
+        self.project_id = 'fake'
+        self.context = context.RequestContext(self.user_id, self.project_id)
         self.network = utils.import_object(FLAGS.network_manager)
         vmwareapi_fake.reset()
         db_fakes.stub_out_db_instance_api(self.stubs)
@@ -100,22 +76,13 @@
     def tearDown(self):
         super(VMWareAPIVMTestCase, self).tearDown()
         vmwareapi_fake.cleanup()
-        self.manager.delete_project(self.project)
-        self.manager.delete_user(self.user)
->>>>>>> 26fd6c3f
 
     def _create_instance_in_the_db(self):
         values = {'name': 1,
                   'id': 1,
-<<<<<<< HEAD
                   'project_id': self.project_id,
                   'user_id': self.user_id,
-                  'image_id': "1",
-=======
-                  'project_id': self.project.id,
-                  'user_id': self.user.id,
                   'image_ref': "1",
->>>>>>> 26fd6c3f
                   'kernel_id': "1",
                   'ramdisk_id': "1",
                   'mac_address': "de:ad:be:ef:be:ef",
