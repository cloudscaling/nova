--- conflicted
+++ resolved
@@ -188,6 +188,7 @@
             },
         ]
 
+        print res_dict['server']
         self.assertEqual(res_dict['server']['links'], expected_links)
 
     def test_get_server_by_id_with_addresses(self):
@@ -365,12 +366,6 @@
 
         imageRef = 'http://localhost/v1.1/images/2'
         flavorRef = 'http://localhost/v1.1/flavors/3'
-<<<<<<< HEAD
-        body = dict(server=dict(
-            name='server_test', imageRef=imageRef, flavorRef=flavorRef,
-            metadata={'hello': 'world', 'open': 'stack'},
-            personality={}))
-=======
         body = {
             'server': {
                 'name': 'server_test',
@@ -384,7 +379,6 @@
             },
         }
 
->>>>>>> 2434138b
         req = webob.Request.blank('/v1.1/servers')
         req.method = 'POST'
         req.body = json.dumps(body)
