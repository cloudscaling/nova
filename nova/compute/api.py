# vim: tabstop=4 shiftwidth=4 softtabstop=4

# Copyright 2010 United States Government as represented by the
# Administrator of the National Aeronautics and Space Administration.
# All Rights Reserved.
#
#    Licensed under the Apache License, Version 2.0 (the "License"); you may
#    not use this file except in compliance with the License. You may obtain
#    a copy of the License at
#
#         http://www.apache.org/licenses/LICENSE-2.0
#
#    Unless required by applicable law or agreed to in writing, software
#    distributed under the License is distributed on an "AS IS" BASIS, WITHOUT
#    WARRANTIES OR CONDITIONS OF ANY KIND, either express or implied. See the
#    License for the specific language governing permissions and limitations
#    under the License.

"""
Handles all requests relating to instances (guest vms).
"""

import datetime
import re
import time

from nova import db
from nova import exception
from nova import flags
from nova import log as logging
from nova import network
from nova import quota
from nova import rpc
from nova import utils
from nova import volume
from nova.compute import instance_types
from nova.scheduler import api as scheduler_api
from nova.db import base

FLAGS = flags.FLAGS
LOG = logging.getLogger('nova.compute.api')


def generate_default_hostname(instance_id):
    """Default function to generate a hostname given an instance reference."""
    return str(instance_id)


class API(base.Base):
    """API for interacting with the compute manager."""

    def __init__(self, image_service=None, network_api=None,
                 volume_api=None, hostname_factory=generate_default_hostname,
                 **kwargs):
        if not image_service:
            image_service = utils.import_object(FLAGS.image_service)
        self.image_service = image_service
        if not network_api:
            network_api = network.API()
        self.network_api = network_api
        if not volume_api:
            volume_api = volume.API()
        self.volume_api = volume_api
        self.hostname_factory = hostname_factory
        super(API, self).__init__(**kwargs)

    def get_network_topic(self, context, instance_id):
        """Get the network topic for an instance."""
        try:
            instance = self.get(context, instance_id)
        except exception.NotFound:
            LOG.warning(_("Instance %d was not found in get_network_topic"),
                        instance_id)
            raise

        host = instance['host']
        if not host:
            raise exception.Error(_("Instance %d has no host") % instance_id)
        topic = self.db.queue_get_for(context, FLAGS.compute_topic, host)
        return rpc.call(context,
                        topic,
                        {"method": "get_network_topic", "args": {'fake': 1}})

    def _check_injected_file_quota(self, context, injected_files):
        """
        Enforce quota limits on injected files

        Raises a QuotaError if any limit is exceeded
        """
        if injected_files is None:
            return
        limit = quota.allowed_injected_files(context)
        if len(injected_files) > limit:
            raise quota.QuotaError(code="OnsetFileLimitExceeded")
        path_limit = quota.allowed_injected_file_path_bytes(context)
        content_limit = quota.allowed_injected_file_content_bytes(context)
        for path, content in injected_files:
            if len(path) > path_limit:
                raise quota.QuotaError(code="OnsetFilePathLimitExceeded")
            if len(content) > content_limit:
                raise quota.QuotaError(code="OnsetFileContentLimitExceeded")

    def create(self, context, instance_type,
               image_id, kernel_id=None, ramdisk_id=None,
               min_count=1, max_count=1,
               display_name='', display_description='',
               key_name=None, key_data=None, security_group='default',
               availability_zone=None, user_data=None, metadata=[],
               injected_files=None):
        """Create the number of instances requested if quota and
        other arguments check out ok."""

        type_data = instance_types.get_instance_type(instance_type)
        num_instances = quota.allowed_instances(context, max_count, type_data)
        if num_instances < min_count:
            pid = context.project_id
            LOG.warn(_("Quota exceeeded for %(pid)s,"
                    " tried to run %(min_count)s instances") % locals())
            raise quota.QuotaError(_("Instance quota exceeded. You can only "
                                     "run %s more instances of this type.") %
                                   num_instances, "InstanceLimitExceeded")

        num_metadata = len(metadata)
        quota_metadata = quota.allowed_metadata_items(context, num_metadata)
        if quota_metadata < num_metadata:
            pid = context.project_id
            msg = (_("Quota exceeeded for %(pid)s,"
                     " tried to set %(num_metadata)s metadata properties")
                   % locals())
            LOG.warn(msg)
            raise quota.QuotaError(msg, "MetadataLimitExceeded")

        # Because metadata is stored in the DB, we hard-code the size limits
        # In future, we may support more variable length strings, so we act
        #  as if this is quota-controlled for forwards compatibility
        for metadata_item in metadata:
            k = metadata_item['key']
            v = metadata_item['value']
            if len(k) > 255 or len(v) > 255:
                pid = context.project_id
                msg = (_("Quota exceeeded for %(pid)s,"
                         " metadata property key or value too long")
                       % locals())
                LOG.warn(msg)
                raise quota.QuotaError(msg, "MetadataLimitExceeded")

        self._check_injected_file_quota(context, injected_files)

        image = self.image_service.show(context, image_id)

        os_type = None
        if 'properties' in image and 'os_type' in image['properties']:
            os_type = image['properties']['os_type']

        if kernel_id is None:
            kernel_id = image['properties'].get('kernel_id', None)
        if ramdisk_id is None:
            ramdisk_id = image['properties'].get('ramdisk_id', None)
        # FIXME(sirp): is there a way we can remove null_kernel?
        # No kernel and ramdisk for raw images
        if kernel_id == str(FLAGS.null_kernel):
            kernel_id = None
            ramdisk_id = None
            LOG.debug(_("Creating a raw instance"))
        # Make sure we have access to kernel and ramdisk (if not raw)
        logging.debug("Using Kernel=%s, Ramdisk=%s" %
                       (kernel_id, ramdisk_id))
        if kernel_id:
            self.image_service.show(context, kernel_id)
        if ramdisk_id:
            self.image_service.show(context, ramdisk_id)

        if security_group is None:
            security_group = ['default']
        if not type(security_group) is list:
            security_group = [security_group]

        security_groups = []
        self.ensure_default_security_group(context)
        for security_group_name in security_group:
            group = db.security_group_get_by_name(context,
                                                  context.project_id,
                                                  security_group_name)
            security_groups.append(group['id'])

        if key_data is None and key_name:
            key_pair = db.key_pair_get(context, context.user_id, key_name)
            key_data = key_pair['public_key']

        base_options = {
            'reservation_id': utils.generate_uid('r'),
            'image_id': image_id,
            'kernel_id': kernel_id or '',
            'ramdisk_id': ramdisk_id or '',
            'state': 0,
            'state_description': 'scheduling',
            'user_id': context.user_id,
            'project_id': context.project_id,
            'launch_time': time.strftime('%Y-%m-%dT%H:%M:%SZ', time.gmtime()),
            'instance_type': instance_type,
            'memory_mb': type_data['memory_mb'],
            'vcpus': type_data['vcpus'],
            'local_gb': type_data['local_gb'],
            'display_name': display_name,
            'display_description': display_description,
            'user_data': user_data or '',
            'key_name': key_name,
            'key_data': key_data,
            'locked': False,
            'metadata': metadata,
            'availability_zone': availability_zone,
            'os_type': os_type}
        elevated = context.elevated()
        instances = []
        LOG.debug(_("Going to run %s instances..."), num_instances)
        for num in range(num_instances):
            instance = dict(mac_address=utils.generate_mac(),
                            launch_index=num,
                            **base_options)
            instance = self.db.instance_create(context, instance)
            instance_id = instance['id']

            elevated = context.elevated()
            if not security_groups:
                security_groups = []
            for security_group_id in security_groups:
                self.db.instance_add_security_group(elevated,
                                                    instance_id,
                                                    security_group_id)

            # Set sane defaults if not specified
            updates = dict(hostname=self.hostname_factory(instance_id))
            if (not hasattr(instance, 'display_name') or
                    instance.display_name == None):
                updates['display_name'] = "Server %s" % instance_id

            instance = self.update(context, instance_id, **updates)
            instances.append(instance)

            pid = context.project_id
            uid = context.user_id
            LOG.debug(_("Casting to scheduler for %(pid)s/%(uid)s's"
                    " instance %(instance_id)s") % locals())
            rpc.cast(context,
                     FLAGS.scheduler_topic,
                     {"method": "run_instance",
                      "args": {"topic": FLAGS.compute_topic,
                               "instance_id": instance_id,
                               "availability_zone": availability_zone,
                               "injected_files": injected_files}})

        for group_id in security_groups:
            self.trigger_security_group_members_refresh(elevated, group_id)

        return [dict(x.iteritems()) for x in instances]

    def has_finished_migration(self, context, instance_id):
        """Retrieves whether or not a finished migration exists for
        an instance"""
        try:
            db.migration_get_by_instance_and_status(context, instance_id,
                    'finished')
            return True
        except exception.NotFound:
            return False

    def ensure_default_security_group(self, context):
        """ Create security group for the security context if it
        does not already exist

        :param context: the security context

        """
        try:
            db.security_group_get_by_name(context, context.project_id,
                                          'default')
        except exception.NotFound:
            values = {'name': 'default',
                      'description': 'default',
                      'user_id': context.user_id,
                      'project_id': context.project_id}
            db.security_group_create(context, values)

    def trigger_security_group_rules_refresh(self, context, security_group_id):
        """Called when a rule is added to or removed from a security_group"""

        security_group = self.db.security_group_get(context, security_group_id)

        hosts = set()
        for instance in security_group['instances']:
            if instance['host'] is not None:
                hosts.add(instance['host'])

        for host in hosts:
            rpc.cast(context,
                     self.db.queue_get_for(context, FLAGS.compute_topic, host),
                     {"method": "refresh_security_group_rules",
                      "args": {"security_group_id": security_group.id}})

    def trigger_security_group_members_refresh(self, context, group_id):
        """Called when a security group gains a new or loses a member

        Sends an update request to each compute node for whom this is
        relevant."""

        # First, we get the security group rules that reference this group as
        # the grantee..
        security_group_rules = \
                self.db.security_group_rule_get_by_security_group_grantee(
                                                                     context,
                                                                     group_id)

        # ..then we distill the security groups to which they belong..
        security_groups = set()
        for rule in security_group_rules:
            security_group = self.db.security_group_get(
                                                    context,
                                                    rule['parent_group_id'])
            security_groups.add(security_group)

        # ..then we find the instances that are members of these groups..
        instances = set()
        for security_group in security_groups:
            for instance in security_group['instances']:
                instances.add(instance)

        # ...then we find the hosts where they live...
        hosts = set()
        for instance in instances:
            if instance['host']:
                hosts.add(instance['host'])

        # ...and finally we tell these nodes to refresh their view of this
        # particular security group.
        for host in hosts:
            rpc.cast(context,
                     self.db.queue_get_for(context, FLAGS.compute_topic, host),
                     {"method": "refresh_security_group_members",
                      "args": {"security_group_id": group_id}})

    def update(self, context, instance_id, **kwargs):
        """Updates the instance in the datastore.

        :param context: The security context
        :param instance_id: ID of the instance to update
        :param kwargs: All additional keyword args are treated
                       as data fields of the instance to be
                       updated

        :retval None

        """
        rv = self.db.instance_update(context, instance_id, kwargs)
        return dict(rv.iteritems())

    @scheduler_api.reroute_compute("delete")
    def delete(self, context, instance_id):
        LOG.debug(_("Going to try to terminate %s"), instance_id)
        try:
            instance = self.get(context, instance_id)
        except exception.NotFound:
            LOG.warning(_("Instance %s was not found during terminate"),
                        instance_id)
            raise

        if (instance['state_description'] == 'terminating'):
            LOG.warning(_("Instance %s is already being terminated"),
                        instance_id)
            return

        self.update(context,
                    instance['id'],
                    state_description='terminating',
                    state=0,
                    terminated_at=datetime.datetime.utcnow())

        host = instance['host']
        if host:
            self._cast_compute_message('terminate_instance', context,
                    instance_id, host)
        else:
            self.db.instance_destroy(context, instance_id)

    def get(self, context, instance_id):
        """Get a single instance with the given ID."""
        rv = self.db.instance_get(context, instance_id)
        return dict(rv.iteritems())

    @scheduler_api.reroute_compute("get")
    def routing_get(self, context, instance_id):
        """Use this method instead of get() if this is the only
           operation you intend to to. It will route to novaclient.get
           if the instance is not found."""
        return self.get(context, instance_id)

    def get_all(self, context, project_id=None, reservation_id=None,
                fixed_ip=None):
        """Get all instances, possibly filtered by one of the
        given parameters. If there is no filter and the context is
        an admin, it will retreive all instances in the system.
        """
        if reservation_id is not None:
            return self.db.instance_get_all_by_reservation(
                context, reservation_id)

        if fixed_ip is not None:
            return self.db.fixed_ip_get_instance(context, fixed_ip)

        if project_id or not context.is_admin:
            if not context.project:
                return self.db.instance_get_all_by_user(
                    context, context.user_id)

            if project_id is None:
                project_id = context.project_id

            return self.db.instance_get_all_by_project(
                context, project_id)

        return self.db.instance_get_all(context)

    def _cast_compute_message(self, method, context, instance_id, host=None,
                              params=None):
        """Generic handler for RPC casts to compute.

        :param params: Optional dictionary of arguments to be passed to the
                       compute worker

        :retval None
        """
        if not params:
            params = {}
        if not host:
            instance = self.get(context, instance_id)
            host = instance['host']
        queue = self.db.queue_get_for(context, FLAGS.compute_topic, host)
        params['instance_id'] = instance_id
        kwargs = {'method': method, 'args': params}
        rpc.cast(context, queue, kwargs)

    def _call_compute_message(self, method, context, instance_id, host=None,
                              params=None):
        """Generic handler for RPC calls to compute.

        :param params: Optional dictionary of arguments to be passed to the
                       compute worker

        :retval: Result returned by compute worker
        """
        if not params:
            params = {}
        if not host:
            instance = self.get(context, instance_id)
            host = instance["host"]
        queue = self.db.queue_get_for(context, FLAGS.compute_topic, host)
        params['instance_id'] = instance_id
        kwargs = {'method': method, 'args': params}
        return rpc.call(context, queue, kwargs)

    def _cast_scheduler_message(self, context, args):
        """Generic handler for RPC calls to the scheduler"""
        rpc.cast(context, FLAGS.scheduler_topic, args)

    def snapshot(self, context, instance_id, name):
        """Snapshot the given instance.

        :retval: A dict containing image metadata
        """
        properties = {'instance_id': str(instance_id),
                      'user_id': str(context.user_id)}
        sent_meta = {'name': name, 'is_public': False,
                     'properties': properties}
        recv_meta = self.image_service.create(context, sent_meta)
        params = {'image_id': recv_meta['id']}
        self._cast_compute_message('snapshot_instance', context, instance_id,
                                   params=params)
        return recv_meta

    def reboot(self, context, instance_id):
        """Reboot the given instance."""
        self._cast_compute_message('reboot_instance', context, instance_id)

    def revert_resize(self, context, instance_id):
        """Reverts a resize, deleting the 'new' instance in the process"""
        context = context.elevated()
        migration_ref = self.db.migration_get_by_instance_and_status(context,
                instance_id, 'finished')
        if not migration_ref:
            raise exception.NotFound(_("No finished migrations found for "
                    "instance"))

        params = {'migration_id': migration_ref['id']}
        self._cast_compute_message('revert_resize', context, instance_id,
                migration_ref['dest_compute'], params=params)
        self.db.migration_update(context, migration_ref['id'],
                {'status': 'reverted'})

    def confirm_resize(self, context, instance_id):
        """Confirms a migration/resize, deleting the 'old' instance in the
        process."""
        context = context.elevated()
        migration_ref = self.db.migration_get_by_instance_and_status(context,
                instance_id, 'finished')
        if not migration_ref:
            raise exception.NotFound(_("No finished migrations found for "
                    "instance"))
        instance_ref = self.db.instance_get(context, instance_id)
        params = {'migration_id': migration_ref['id']}
        self._cast_compute_message('confirm_resize', context, instance_id,
                migration_ref['source_compute'], params=params)

        self.db.migration_update(context, migration_ref['id'],
                {'status': 'confirmed'})
        self.db.instance_update(context, instance_id,
                {'host': migration_ref['dest_compute'], })

    def resize(self, context, instance_id, flavor_id):
        """Resize a running instance."""
        instance = self.db.instance_get(context, instance_id)
        current_instance_type = self.db.instance_type_get_by_name(
            context, instance['instance_type'])

        new_instance_type = self.db.instance_type_get_by_flavor_id(
                context, flavor_id)
        current_instance_type_name = current_instance_type['name']
        new_instance_type_name = new_instance_type['name']
        LOG.debug(_("Old instance type %(current_instance_type_name)s, "
                " new instance type %(new_instance_type_name)s") % locals())
        if not new_instance_type:
            raise exception.ApiError(_("Requested flavor %(flavor_id)d "
                    "does not exist") % locals())

        current_memory_mb = current_instance_type['memory_mb']
        new_memory_mb = new_instance_type['memory_mb']
        if current_memory_mb > new_memory_mb:
            raise exception.ApiError(_("Invalid flavor: cannot downsize"
                    "instances"))
        if current_memory_mb == new_memory_mb:
            raise exception.ApiError(_("Invalid flavor: cannot use"
                    "the same flavor. "))

        self._cast_scheduler_message(context,
                    {"method": "prep_resize",
                     "args": {"topic": FLAGS.compute_topic,
                              "instance_id": instance_id,
                              "flavor_id": flavor_id}})

    @scheduler_api.reroute_compute("pause")
    def pause(self, context, instance_id):
        """Pause the given instance."""
        self._cast_compute_message('pause_instance', context, instance_id)

    @scheduler_api.reroute_compute("unpause")
    def unpause(self, context, instance_id):
        """Unpause the given instance."""
        self._cast_compute_message('unpause_instance', context, instance_id)

    @scheduler_api.reroute_compute("diagnostics")
    def get_diagnostics(self, context, instance_id):
        """Retrieve diagnostics for the given instance."""
        return self._call_compute_message(
            "get_diagnostics",
            context,
            instance_id)

    def get_actions(self, context, instance_id):
        """Retrieve actions for the given instance."""
        return self.db.instance_get_actions(context, instance_id)

    @scheduler_api.reroute_compute("suspend")
    def suspend(self, context, instance_id):
        """suspend the instance with instance_id"""
        self._cast_compute_message('suspend_instance', context, instance_id)

    @scheduler_api.reroute_compute("resume")
    def resume(self, context, instance_id):
        """resume the instance with instance_id"""
        self._cast_compute_message('resume_instance', context, instance_id)

    @scheduler_api.reroute_compute("rescue")
    def rescue(self, context, instance_id):
        """Rescue the given instance."""
        self._cast_compute_message('rescue_instance', context, instance_id)

    @scheduler_api.reroute_compute("unrescue")
    def unrescue(self, context, instance_id):
        """Unrescue the given instance."""
        self._cast_compute_message('unrescue_instance', context, instance_id)

    def set_admin_password(self, context, instance_id, password=None):
        """Set the root/admin password for the given instance."""
        self._cast_compute_message('set_admin_password', context, instance_id,
                                    password)

    def inject_file(self, context, instance_id):
        """Write a file to the given instance."""
        self._cast_compute_message('inject_file', context, instance_id)

    def get_ajax_console(self, context, instance_id):
        """Get a url to an AJAX Console"""
        output = self._call_compute_message('get_ajax_console',
                                            context,
                                            instance_id)
        rpc.cast(context, '%s' % FLAGS.ajax_console_proxy_topic,
                 {'method': 'authorize_ajax_console',
                  'args': {'token': output['token'], 'host': output['host'],
                  'port': output['port']}})
        return {'url': '%s/?token=%s' % (FLAGS.ajax_console_proxy_url,
                output['token'])}

    def get_console_output(self, context, instance_id):
        """Get console output for an an instance"""
        return self._call_compute_message('get_console_output',
                                          context,
                                          instance_id)

    def lock(self, context, instance_id):
        """lock the instance with instance_id"""
        self._cast_compute_message('lock_instance', context, instance_id)

    def unlock(self, context, instance_id):
        """unlock the instance with instance_id"""
        self._cast_compute_message('unlock_instance', context, instance_id)

    def get_lock(self, context, instance_id):
        """return the boolean state of (instance with instance_id)'s lock"""
        instance = self.get(context, instance_id)
        return instance['locked']

    def reset_network(self, context, instance_id):
        """
        Reset networking on the instance.

        """
        self._cast_compute_message('reset_network', context, instance_id)

    def inject_network_info(self, context, instance_id):
        """
        Inject network info for the instance.

        """
        self._cast_compute_message('inject_network_info', context, instance_id)

    def attach_volume(self, context, instance_id, volume_id, device):
        if not re.match("^/dev/[a-z]d[a-z]+$", device):
            raise exception.ApiError(_("Invalid device specified: %s. "
                                     "Example device: /dev/vdb") % device)
        self.volume_api.check_attach(context, volume_id=volume_id)
        instance = self.get(context, instance_id)
        host = instance['host']
        rpc.cast(context,
                 self.db.queue_get_for(context, FLAGS.compute_topic, host),
                 {"method": "attach_volume",
                  "args": {"volume_id": volume_id,
                           "instance_id": instance_id,
                           "mountpoint": device}})

    def detach_volume(self, context, volume_id):
        instance = self.db.volume_get_instance(context.elevated(), volume_id)
        if not instance:
            raise exception.ApiError(_("Volume isn't attached to anything!"))
        self.volume_api.check_detach(context, volume_id=volume_id)
        host = instance['host']
        rpc.cast(context,
                 self.db.queue_get_for(context, FLAGS.compute_topic, host),
                 {"method": "detach_volume",
                  "args": {"instance_id": instance['id'],
                           "volume_id": volume_id}})
        return instance

    def associate_floating_ip(self, context, instance_id, address):
        instance = self.get(context, instance_id)
<<<<<<< HEAD
        self.network_api.associate_floating_ip(context, address,
                                               instance['fixed_ip'])

    def get_instance_metadata(self, context, instance_id):
        """Get all metadata associated with an instance."""
        rv = self.db.instance_metadata_get(context, instance_id)
        return dict(rv.iteritems())

    def delete_instance_metadata(self, context, instance_id, key):
        """Delete the given metadata item"""
        self.db.instance_metadata_delete(context, instance_id, key)

    def update_or_create_instance_metadata(self, context, instance_id,
                                            metadata):
        """Updates or creates instance metadata"""
        self.db.instance_metadata_update_or_create(context, instance_id,
                                                    metadata)
=======
        self.network_api.associate_floating_ip(context,
                                               floating_ip=address,
                                               fixed_ip=instance['fixed_ip'])
>>>>>>> 4e179b4f
<|MERGE_RESOLUTION|>--- conflicted
+++ resolved
@@ -670,9 +670,9 @@
 
     def associate_floating_ip(self, context, instance_id, address):
         instance = self.get(context, instance_id)
-<<<<<<< HEAD
-        self.network_api.associate_floating_ip(context, address,
-                                               instance['fixed_ip'])
+        self.network_api.associate_floating_ip(context,
+                                               floating_ip=address,
+                                               fixed_ip=instance['fixed_ip'])
 
     def get_instance_metadata(self, context, instance_id):
         """Get all metadata associated with an instance."""
@@ -687,9 +687,4 @@
                                             metadata):
         """Updates or creates instance metadata"""
         self.db.instance_metadata_update_or_create(context, instance_id,
-                                                    metadata)
-=======
-        self.network_api.associate_floating_ip(context,
-                                               floating_ip=address,
-                                               fixed_ip=instance['fixed_ip'])
->>>>>>> 4e179b4f
+                                                    metadata)