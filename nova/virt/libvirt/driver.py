--- conflicted
+++ resolved
@@ -7387,12 +7387,8 @@
             self._cleanup_failed_migration(inst_base)
             utils.execute('mv', inst_base_resize, inst_base)
 
-<<<<<<< HEAD
         self.image_backend.backend().connect_disks(instance, with_no_wait=True)
-        root_disk = self.image_backend.image(instance, 'disk')
-=======
         root_disk = self.image_backend.by_name(instance, 'disk')
->>>>>>> 4c595593
         # Once we rollback, the snapshot is no longer needed, so remove it
         # TODO(nic): Remove the try/except/finally in a future release
         # To avoid any upgrade issues surrounding instances being in pending
