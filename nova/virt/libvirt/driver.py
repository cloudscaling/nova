--- conflicted
+++ resolved
@@ -2584,15 +2584,12 @@
         # cleanup rescue volume
         lvm.remove_volumes([lvmdisk for lvmdisk in self._lvm_disks(instance)
                                 if lvmdisk.endswith('.rescue')])
-<<<<<<< HEAD
-        if CONF.libvirt.images_type == 'sio':
-            LibvirtDriver._get_sio_driver().cleanup_rescue_volumes(instance)
-=======
         if CONF.libvirt.images_type == 'rbd':
             filter_fn = lambda disk: (disk.startswith(instance.uuid) and
                                       disk.endswith('.rescue'))
             LibvirtDriver._get_rbd_driver().cleanup_volumes(filter_fn)
->>>>>>> 6465e3f3
+        if CONF.libvirt.images_type == 'sio':
+            LibvirtDriver._get_sio_driver().cleanup_rescue_volumes(instance)
 
     def poll_rebooting_instances(self, timeout, instances):
         pass
