# vim: tabstop=4 shiftwidth=4 softtabstop=4

# Copyright (c) 2010 Citrix Systems, Inc.
#
#    Licensed under the Apache License, Version 2.0 (the "License"); you may
#    not use this file except in compliance with the License. You may obtain
#    a copy of the License at
#
#         http://www.apache.org/licenses/LICENSE-2.0
#
#    Unless required by applicable law or agreed to in writing, software
#    distributed under the License is distributed on an "AS IS" BASIS, WITHOUT
#    WARRANTIES OR CONDITIONS OF ANY KIND, either express or implied. See the
#    License for the specific language governing permissions and limitations
#    under the License.

"""
Helper methods for operations related to the management of VM records and
their attributes like VDIs, VIFs, as well as their lookup functions.
"""

import os
import pickle
import re
import time
import urllib
import uuid
from xml.dom import minidom

from eventlet import event
import glance.client
from nova import exception
from nova import flags
from nova import log as logging
from nova import utils
from nova.auth.manager import AuthManager
from nova.compute import instance_types
from nova.compute import power_state
from nova.virt import images
from nova.virt.xenapi import HelperBase
from nova.virt.xenapi.volume_utils import StorageError


FLAGS = flags.FLAGS
LOG = logging.getLogger("nova.virt.xenapi.vm_utils")

XENAPI_POWER_STATE = {
    'Halted': power_state.SHUTDOWN,
    'Running': power_state.RUNNING,
    'Paused': power_state.PAUSED,
    'Suspended': power_state.SUSPENDED,
    'Crashed': power_state.CRASHED}


SECTOR_SIZE = 512
MBR_SIZE_SECTORS = 63
MBR_SIZE_BYTES = MBR_SIZE_SECTORS * SECTOR_SIZE
KERNEL_DIR = '/boot/guest'


class ImageType:
    """
    Enumeration class for distinguishing different image types
        0 - kernel/ramdisk image (goes on dom0's filesystem)
        1 - disk image (local SR, partitioned by objectstore plugin)
        2 - raw disk image (local SR, NOT partitioned by plugin)
        3 - vhd disk image (local SR, NOT inspected by XS, PV assumed for
            linux, HVM assumed for Windows)
    """

    KERNEL_RAMDISK = 0
    DISK = 1
    DISK_RAW = 2
    DISK_VHD = 3


class VMHelper(HelperBase):
    """
    The class that wraps the helper methods together.
    """

    @classmethod
    def create_vm(cls, session, instance, kernel, ramdisk, pv_kernel=False):
        """Create a VM record.  Returns a Deferred that gives the new
        VM reference.
        the pv_kernel flag indicates whether the guest is HVM or PV
        """

        instance_type = instance_types.\
                                get_instance_type(instance.instance_type)
        mem = str(long(instance_type['memory_mb']) * 1024 * 1024)
        vcpus = str(instance_type['vcpus'])
        rec = {
            'name_label': instance.name,
            'name_description': '',
            'is_a_template': False,
            'memory_static_min': '0',
            'memory_static_max': mem,
            'memory_dynamic_min': mem,
            'memory_dynamic_max': mem,
            'VCPUs_at_startup': vcpus,
            'VCPUs_max': vcpus,
            'VCPUs_params': {},
            'actions_after_shutdown': 'destroy',
            'actions_after_reboot': 'restart',
            'actions_after_crash': 'destroy',
            'PV_bootloader': '',
            'PV_kernel': '',
            'PV_ramdisk': '',
            'PV_args': '',
            'PV_bootloader_args': '',
            'PV_legacy_args': '',
            'HVM_boot_policy': '',
            'HVM_boot_params': {},
            'platform': {},
            'PCI_bus': '',
            'recommendations': '',
            'affinity': '',
            'user_version': '0',
            'other_config': {},
            }
        #Complete VM configuration record according to the image type
        #non-raw/raw with PV kernel/raw in HVM mode
        if instance.kernel_id:
            rec['PV_bootloader'] = ''
            rec['PV_kernel'] = kernel
            rec['PV_ramdisk'] = ramdisk
            rec['PV_args'] = 'root=/dev/xvda1'
            rec['PV_bootloader_args'] = ''
            rec['PV_legacy_args'] = ''
        else:
            if pv_kernel:
                rec['PV_args'] = 'noninteractive'
                rec['PV_bootloader'] = 'pygrub'
            else:
                rec['HVM_boot_policy'] = 'BIOS order'
                rec['HVM_boot_params'] = {'order': 'dc'}
                rec['platform'] = {'acpi': 'true', 'apic': 'true',
                                   'pae': 'true', 'viridian': 'true'}
        LOG.debug(_('Created VM %s...'), instance.name)
        vm_ref = session.call_xenapi('VM.create', rec)
        instance_name = instance.name
        LOG.debug(_('Created VM %(instance_name)s as %(vm_ref)s.') % locals())
        return vm_ref

    @classmethod
    def ensure_free_mem(cls, session, instance):
        instance_type = instance_types.get_instance_type(
            instance.instance_type)
        mem = long(instance_type['memory_mb']) * 1024 * 1024
        #get free memory from host
        host = session.get_xenapi_host()
        host_free_mem = long(session.get_xenapi().host.
                             compute_free_memory(host))
        return host_free_mem >= mem

    @classmethod
    def create_vbd(cls, session, vm_ref, vdi_ref, userdevice, bootable):
        """Create a VBD record.  Returns a Deferred that gives the new
        VBD reference."""
        vbd_rec = {}
        vbd_rec['VM'] = vm_ref
        vbd_rec['VDI'] = vdi_ref
        vbd_rec['userdevice'] = str(userdevice)
        vbd_rec['bootable'] = bootable
        vbd_rec['mode'] = 'RW'
        vbd_rec['type'] = 'disk'
        vbd_rec['unpluggable'] = True
        vbd_rec['empty'] = False
        vbd_rec['other_config'] = {}
        vbd_rec['qos_algorithm_type'] = ''
        vbd_rec['qos_algorithm_params'] = {}
        vbd_rec['qos_supported_algorithms'] = []
        LOG.debug(_('Creating VBD for VM %(vm_ref)s,'
                ' VDI %(vdi_ref)s ... ') % locals())
        vbd_ref = session.call_xenapi('VBD.create', vbd_rec)
        LOG.debug(_('Created VBD %(vbd_ref)s for VM %(vm_ref)s,'
                ' VDI %(vdi_ref)s.') % locals())
        return vbd_ref

    @classmethod
    def find_vbd_by_number(cls, session, vm_ref, number):
        """Get the VBD reference from the device number"""
        vbds = session.get_xenapi().VM.get_VBDs(vm_ref)
        if vbds:
            for vbd in vbds:
                try:
                    vbd_rec = session.get_xenapi().VBD.get_record(vbd)
                    if vbd_rec['userdevice'] == str(number):
                        return vbd
                except cls.XenAPI.Failure, exc:
                    LOG.exception(exc)
        raise StorageError(_('VBD not found in instance %s') % vm_ref)

    @classmethod
    def unplug_vbd(cls, session, vbd_ref):
        """Unplug VBD from VM"""
        try:
            vbd_ref = session.call_xenapi('VBD.unplug', vbd_ref)
        except cls.XenAPI.Failure, exc:
            LOG.exception(exc)
            if exc.details[0] != 'DEVICE_ALREADY_DETACHED':
                raise StorageError(_('Unable to unplug VBD %s') % vbd_ref)

    @classmethod
    def destroy_vbd(cls, session, vbd_ref):
        """Destroy VBD from host database"""
        try:
            task = session.call_xenapi('Async.VBD.destroy', vbd_ref)
            session.wait_for_task(task)
        except cls.XenAPI.Failure, exc:
            LOG.exception(exc)
            raise StorageError(_('Unable to destroy VBD %s') % vbd_ref)

    @classmethod
    def create_vif(cls, session, vm_ref, network_ref, mac_address, dev="0"):
        """Create a VIF record.  Returns a Deferred that gives the new
        VIF reference."""
        vif_rec = {}
<<<<<<< HEAD
        vif_rec['device'] = '0'
        #network_ref should be the appropriate reference (network with VLAN)
=======
        vif_rec['device'] = dev
>>>>>>> 2280848e
        vif_rec['network'] = network_ref
        vif_rec['VM'] = vm_ref
        vif_rec['MAC'] = mac_address
        vif_rec['MTU'] = '1500'
        vif_rec['other_config'] = {}
        vif_rec['qos_algorithm_type'] = ''
        vif_rec['qos_algorithm_params'] = {}
        LOG.debug(_('Creating VIF for VM %(vm_ref)s,'
                ' network %(network_ref)s.') % locals())
        vif_ref = session.call_xenapi('VIF.create', vif_rec)
        LOG.debug(_('Created VIF %(vif_ref)s for VM %(vm_ref)s,'
                ' network %(network_ref)s.') % locals())
        return vif_ref

    @classmethod
    def create_vdi(cls, session, sr_ref, name_label, virtual_size, read_only):
        """Create a VDI record and returns its reference."""
        vdi_ref = session.get_xenapi().VDI.create(
             {'name_label': name_label,
              'name_description': '',
              'SR': sr_ref,
              'virtual_size': str(virtual_size),
              'type': 'User',
              'sharable': False,
              'read_only': read_only,
              'xenstore_data': {},
              'other_config': {},
              'sm_config': {},
              'tags': []})
        LOG.debug(_('Created VDI %(vdi_ref)s (%(name_label)s,'
                ' %(virtual_size)s, %(read_only)s) on %(sr_ref)s.')
                % locals())
        return vdi_ref

    @classmethod
    def create_snapshot(cls, session, instance_id, vm_ref, label):
        """ Creates Snapshot (Template) VM, Snapshot VBD, Snapshot VDI,
        Snapshot VHD
        """
        #TODO(sirp): Add quiesce and VSS locking support when Windows support
        # is added
        LOG.debug(_("Snapshotting VM %(vm_ref)s with label '%(label)s'...")
                % locals())

        vm_vdi_ref, vm_vdi_rec = get_vdi_for_vm_safely(session, vm_ref)
        vm_vdi_uuid = vm_vdi_rec["uuid"]
        sr_ref = vm_vdi_rec["SR"]

        original_parent_uuid = get_vhd_parent_uuid(session, vm_vdi_ref)

        task = session.call_xenapi('Async.VM.snapshot', vm_ref, label)
        template_vm_ref = session.wait_for_task(task, instance_id)
        template_vdi_rec = get_vdi_for_vm_safely(session, template_vm_ref)[1]
        template_vdi_uuid = template_vdi_rec["uuid"]

        LOG.debug(_('Created snapshot %(template_vm_ref)s from'
                ' VM %(vm_ref)s.') % locals())

        parent_uuid = wait_for_vhd_coalesce(
            session, instance_id, sr_ref, vm_vdi_ref, original_parent_uuid)

        #TODO(sirp): we need to assert only one parent, not parents two deep
        template_vdi_uuids = {'image': parent_uuid,
                              'snap': template_vdi_uuid}
        return template_vm_ref, template_vdi_uuids

    @classmethod
    def upload_image(cls, session, instance_id, vdi_uuids, image_id):
        """ Requests that the Glance plugin bundle the specified VDIs and
        push them into Glance using the specified human-friendly name.
        """
        # NOTE(sirp): Currently we only support uploading images as VHD, there
        # is no RAW equivalent (yet)
        logging.debug(_("Asking xapi to upload %(vdi_uuids)s as"
                " ID %(image_id)s") % locals())

        params = {'vdi_uuids': vdi_uuids,
                  'image_id': image_id,
                  'glance_host': FLAGS.glance_host,
                  'glance_port': FLAGS.glance_port,
                  'sr_path': get_sr_path(session)}

        kwargs = {'params': pickle.dumps(params)}
        task = session.async_call_plugin('glance', 'upload_vhd', kwargs)
        session.wait_for_task(task, instance_id)

    @classmethod
    def fetch_image(cls, session, instance_id, image, user, project,
                    image_type):
        """
        image_type is interpreted as an ImageType instance
        Related flags:
            xenapi_image_service = ['glance', 'objectstore']
            glance_address = 'address for glance services'
            glance_port = 'port for glance services'
        """
        access = AuthManager().get_access_key(user, project)

        if FLAGS.xenapi_image_service == 'glance':
            return cls._fetch_image_glance(session, instance_id, image,
                                           access, image_type)
        else:
            return cls._fetch_image_objectstore(session, instance_id, image,
                                                access, user.secret,
                                                image_type)

    @classmethod
    def _fetch_image_glance_vhd(cls, session, instance_id, image, access,
                                image_type):
        LOG.debug(_("Asking xapi to fetch vhd image %(image)s")
                    % locals())

        sr_ref = safe_find_sr(session)

        # NOTE(sirp): The Glance plugin runs under Python 2.4 which does not
        # have the `uuid` module. To work around this, we generate the uuids
        # here (under Python 2.6+) and pass them as arguments
        uuid_stack = [str(uuid.uuid4()) for i in xrange(2)]

        params = {'image_id': image,
                  'glance_host': FLAGS.glance_host,
                  'glance_port': FLAGS.glance_port,
                  'uuid_stack': uuid_stack,
                  'sr_path': get_sr_path(session)}

        kwargs = {'params': pickle.dumps(params)}
        task = session.async_call_plugin('glance', 'download_vhd', kwargs)
        vdi_uuid = session.wait_for_task(task, instance_id)

        scan_sr(session, instance_id, sr_ref)

        # Set the name-label to ease debugging
        vdi_ref = session.get_xenapi().VDI.get_by_uuid(vdi_uuid)
        name_label = get_name_label_for_image(image)
        session.get_xenapi().VDI.set_name_label(vdi_ref, name_label)

        LOG.debug(_("xapi 'download_vhd' returned VDI UUID %(vdi_uuid)s")
                  % locals())
        return vdi_uuid

    @classmethod
    def _fetch_image_glance_disk(cls, session, instance_id, image, access,
                                 image_type):
        """Fetch the image from Glance

        NOTE:
        Unlike _fetch_image_glance_vhd, this method does not use the Glance
        plugin; instead, it streams the disks through domU to the VDI
        directly.

        """
        # FIXME(sirp): Since the Glance plugin seems to be required for the
        # VHD disk, it may be worth using the plugin for both VHD and RAW and
        # DISK restores
        sr_ref = safe_find_sr(session)

        client = glance.client.Client(FLAGS.glance_host, FLAGS.glance_port)
        meta, image_file = client.get_image(image)
        virtual_size = int(meta['size'])
        vdi_size = virtual_size
        LOG.debug(_("Size for image %(image)s:%(virtual_size)d") % locals())

        if image_type == ImageType.DISK:
            # Make room for MBR.
            vdi_size += MBR_SIZE_BYTES

        name_label = get_name_label_for_image(image)
        vdi = cls.create_vdi(session, sr_ref, name_label, vdi_size, False)

        with_vdi_attached_here(session, vdi, False,
                               lambda dev:
                               _stream_disk(dev, image_type,
                                            virtual_size, image_file))
        if image_type == ImageType.KERNEL_RAMDISK:
            #we need to invoke a plugin for copying VDI's
            #content into proper path
            LOG.debug(_("Copying VDI %s to /boot/guest on dom0"), vdi)
            fn = "copy_kernel_vdi"
            args = {}
            args['vdi-ref'] = vdi
            #let the plugin copy the correct number of bytes
            args['image-size'] = str(vdi_size)
            task = session.async_call_plugin('glance', fn, args)
            filename = session.wait_for_task(task, instance_id)
            #remove the VDI as it is not needed anymore
            session.get_xenapi().VDI.destroy(vdi)
            LOG.debug(_("Kernel/Ramdisk VDI %s destroyed"), vdi)
            return filename
        else:
            return session.get_xenapi().VDI.get_uuid(vdi)

    @classmethod
    def determine_disk_image_type(cls, instance):
        """Disk Image Types are used to determine where the kernel will reside
        within an image. To figure out which type we're dealing with, we use
        the following rules:

        1. If we're using Glance, we can use the image_type field to
           determine the image_type

        2. If we're not using Glance, then we need to deduce this based on
           whether a kernel_id is specified.
        """
        def log_disk_format(image_type):
            pretty_format = {ImageType.KERNEL_RAMDISK: 'KERNEL_RAMDISK',
                             ImageType.DISK: 'DISK',
                             ImageType.DISK_RAW: 'DISK_RAW',
                             ImageType.DISK_VHD: 'DISK_VHD'}
            disk_format = pretty_format[image_type]
            image_id = instance.image_id
            instance_id = instance.id
            LOG.debug(_("Detected %(disk_format)s format for image "
                        "%(image_id)s, instance %(instance_id)s") % locals())

        def determine_from_glance():
            glance_type2nova_type = {'machine': ImageType.DISK,
                                     'raw': ImageType.DISK_RAW,
                                     'vhd': ImageType.DISK_VHD,
                                     'kernel': ImageType.KERNEL_RAMDISK,
                                     'ramdisk': ImageType.KERNEL_RAMDISK}
            client = glance.client.Client(FLAGS.glance_host, FLAGS.glance_port)
            meta = client.get_image_meta(instance.image_id)
            type_ = meta['type']
            try:
                return glance_type2nova_type[type_]
            except KeyError:
                raise exception.NotFound(
                    _("Unrecognized image type '%(type_)s'") % locals())

        def determine_from_instance():
            if instance.kernel_id:
                return ImageType.DISK
            else:
                return ImageType.DISK_RAW

        # FIXME(sirp): can we unify the ImageService and xenapi_image_service
        # abstractions?
        if FLAGS.xenapi_image_service == 'glance':
            image_type = determine_from_glance()
        else:
            image_type = determine_from_instance()

        log_disk_format(image_type)
        return image_type

    @classmethod
    def _fetch_image_glance(cls, session, instance_id, image, access,
                            image_type):
        if image_type == ImageType.DISK_VHD:
            return cls._fetch_image_glance_vhd(
                session, instance_id, image, access, image_type)
        else:
            return cls._fetch_image_glance_disk(
                session, instance_id, image, access, image_type)

    @classmethod
    def _fetch_image_objectstore(cls, session, instance_id, image, access,
                                 secret, image_type):
        url = images.image_url(image)
        LOG.debug(_("Asking xapi to fetch %(url)s as %(access)s") % locals())
        if image_type == ImageType.KERNEL_RAMDISK:
            fn = 'get_kernel'
        else:
            fn = 'get_vdi'
        args = {}
        args['src_url'] = url
        args['username'] = access
        args['password'] = secret
        args['add_partition'] = 'false'
        args['raw'] = 'false'
        if image_type != ImageType.KERNEL_RAMDISK:
            args['add_partition'] = 'true'
            if image_type == ImageType.DISK_RAW:
                args['raw'] = 'true'
        task = session.async_call_plugin('objectstore', fn, args)
        uuid = session.wait_for_task(task, instance_id)
        return uuid

    @classmethod
    def lookup_image(cls, session, instance_id, vdi_ref):
        """
        Determine if VDI is using a PV kernel
        """
        if FLAGS.xenapi_image_service == 'glance':
            return cls._lookup_image_glance(session, vdi_ref)
        else:
            return cls._lookup_image_objectstore(session, instance_id, vdi_ref)

    @classmethod
    def _lookup_image_objectstore(cls, session, instance_id, vdi_ref):
        LOG.debug(_("Looking up vdi %s for PV kernel"), vdi_ref)
        fn = "is_vdi_pv"
        args = {}
        args['vdi-ref'] = vdi_ref
        task = session.async_call_plugin('objectstore', fn, args)
        pv_str = session.wait_for_task(task, instance_id)
        pv = None
        if pv_str.lower() == 'true':
            pv = True
        elif pv_str.lower() == 'false':
            pv = False
        LOG.debug(_("PV Kernel in VDI:%s"), pv)
        return pv

    @classmethod
    def _lookup_image_glance(cls, session, vdi_ref):
        LOG.debug(_("Looking up vdi %s for PV kernel"), vdi_ref)
        return with_vdi_attached_here(session, vdi_ref, True, _is_vdi_pv)

    @classmethod
    def lookup(cls, session, i):
        """Look the instance i up, and returns it if available"""
        vms = session.get_xenapi().VM.get_by_name_label(i)
        n = len(vms)
        if n == 0:
            return None
        elif n > 1:
            raise exception.Duplicate(_('duplicate name found: %s') % i)
        else:
            return vms[0]

    @classmethod
    def lookup_vm_vdis(cls, session, vm):
        """Look for the VDIs that are attached to the VM"""
        # Firstly we get the VBDs, then the VDIs.
        # TODO(Armando): do we leave the read-only devices?
        vbds = session.get_xenapi().VM.get_VBDs(vm)
        vdis = []
        if vbds:
            for vbd in vbds:
                try:
                    vdi = session.get_xenapi().VBD.get_VDI(vbd)
                    # Test valid VDI
                    record = session.get_xenapi().VDI.get_record(vdi)
                    LOG.debug(_('VDI %s is still available'), record['uuid'])
                except cls.XenAPI.Failure, exc:
                    LOG.exception(exc)
                else:
                    vdis.append(vdi)
            if len(vdis) > 0:
                return vdis
            else:
                return None

    @classmethod
    def lookup_kernel_ramdisk(cls, session, vm):
        vm_rec = session.get_xenapi().VM.get_record(vm)
        if 'PV_kernel' in vm_rec and 'PV_ramdisk' in vm_rec:
            return (vm_rec['PV_kernel'], vm_rec['PV_ramdisk'])
        else:
            return (None, None)

    @classmethod
    def compile_info(cls, record):
        """Fill record with VM status information"""
        LOG.info(_("(VM_UTILS) xenserver vm state -> |%s|"),
                 record['power_state'])
        LOG.info(_("(VM_UTILS) xenapi power_state -> |%s|"),
                 XENAPI_POWER_STATE[record['power_state']])
        return {'state': XENAPI_POWER_STATE[record['power_state']],
                'max_mem': long(record['memory_static_max']) >> 10,
                'mem': long(record['memory_dynamic_max']) >> 10,
                'num_cpu': record['VCPUs_max'],
                'cpu_time': 0}

    @classmethod
    def compile_diagnostics(cls, session, record):
        """Compile VM diagnostics data"""
        try:
            host = session.get_xenapi_host()
            host_ip = session.get_xenapi().host.get_record(host)["address"]
        except (cls.XenAPI.Failure, KeyError) as e:
            return {"Unable to retrieve diagnostics": e}

        try:
            diags = {}
            xml = get_rrd(host_ip, record["uuid"])
            if xml:
                rrd = minidom.parseString(xml)
                for i, node in enumerate(rrd.firstChild.childNodes):
                    # We don't want all of the extra garbage
                    if i >= 3 and i <= 11:
                        ref = node.childNodes
                        # Name and Value
                        if len(ref) > 6:
                            diags[ref[0].firstChild.data] = \
                                ref[6].firstChild.data
            return diags
        except cls.XenAPI.Failure as e:
            return {"Unable to retrieve diagnostics": e}


def get_rrd(host, uuid):
    """Return the VM RRD XML as a string"""
    try:
        xml = urllib.urlopen("http://%s:%s@%s/vm_rrd?uuid=%s" % (
            FLAGS.xenapi_connection_username,
            FLAGS.xenapi_connection_password,
            host,
            uuid))
        return xml.read()
    except IOError:
        return None


#TODO(sirp): This code comes from XS5.6 pluginlib.py, we should refactor to
# use that implmenetation
def get_vhd_parent(session, vdi_rec):
    """
    Returns the VHD parent of the given VDI record, as a (ref, rec) pair.
    Returns None if we're at the root of the tree.
    """
    if 'vhd-parent' in vdi_rec['sm_config']:
        parent_uuid = vdi_rec['sm_config']['vhd-parent']
        parent_ref = session.get_xenapi().VDI.get_by_uuid(parent_uuid)
        parent_rec = session.get_xenapi().VDI.get_record(parent_ref)
        vdi_uuid = vdi_rec['uuid']
        LOG.debug(_("VHD %(vdi_uuid)s has parent %(parent_ref)s") % locals())
        return parent_ref, parent_rec
    else:
        return None


def get_vhd_parent_uuid(session, vdi_ref):
    vdi_rec = session.get_xenapi().VDI.get_record(vdi_ref)
    ret = get_vhd_parent(session, vdi_rec)
    if ret:
        parent_ref, parent_rec = ret
        return parent_rec["uuid"]
    else:
        return None


def scan_sr(session, instance_id, sr_ref):
    LOG.debug(_("Re-scanning SR %s"), sr_ref)
    task = session.call_xenapi('Async.SR.scan', sr_ref)
    session.wait_for_task(task, instance_id)


def wait_for_vhd_coalesce(session, instance_id, sr_ref, vdi_ref,
                          original_parent_uuid):
    """ Spin until the parent VHD is coalesced into its parent VHD

    Before coalesce:
        * original_parent_vhd
            * parent_vhd
                snapshot

    Atter coalesce:
        * parent_vhd
            snapshot
    """
    max_attempts = FLAGS.xenapi_vhd_coalesce_max_attempts
    attempts = {'counter': 0}

    def _poll_vhds():
        attempts['counter'] += 1
        if attempts['counter'] > max_attempts:
            counter = attempts['counter']
            msg = (_("VHD coalesce attempts exceeded (%(counter)d >"
                    " %(max_attempts)d), giving up...") % locals())
            raise exception.Error(msg)

        scan_sr(session, instance_id, sr_ref)
        parent_uuid = get_vhd_parent_uuid(session, vdi_ref)
        if original_parent_uuid and (parent_uuid != original_parent_uuid):
            LOG.debug(_("Parent %(parent_uuid)s doesn't match original parent"
                    " %(original_parent_uuid)s, waiting for coalesce...")
                    % locals())
        else:
            # Breakout of the loop (normally) and return the parent_uuid
            raise utils.LoopingCallDone(parent_uuid)

    loop = utils.LoopingCall(_poll_vhds)
    loop.start(FLAGS.xenapi_vhd_coalesce_poll_interval, now=True)
    parent_uuid = loop.wait()
    return parent_uuid


def get_vdi_for_vm_safely(session, vm_ref):
    vdi_refs = VMHelper.lookup_vm_vdis(session, vm_ref)
    if vdi_refs is None:
        raise Exception(_("No VDIs found for VM %s") % vm_ref)
    else:
        num_vdis = len(vdi_refs)
        if num_vdis != 1:
            raise Exception(_("Unexpected number of VDIs (%(num_vdis)s) found"
                    " for VM %(vm_ref)s") % locals())

    vdi_ref = vdi_refs[0]
    vdi_rec = session.get_xenapi().VDI.get_record(vdi_ref)
    return vdi_ref, vdi_rec


def safe_find_sr(session):
    """Same as find_sr except raises a NotFound exception if SR cannot be
    determined
    """
    sr_ref = find_sr(session)
    if sr_ref is None:
        raise exception.NotFound(_('Cannot find SR to read/write VDI'))
    return sr_ref


def find_sr(session):
    """Return the storage repository to hold VM images"""
    host = session.get_xenapi_host()
    srs = session.get_xenapi().SR.get_all()
    for sr in srs:
        sr_rec = session.get_xenapi().SR.get_record(sr)
        if not ('i18n-key' in sr_rec['other_config'] and
                sr_rec['other_config']['i18n-key'] == 'local-storage'):
            continue
        for pbd in sr_rec['PBDs']:
            pbd_rec = session.get_xenapi().PBD.get_record(pbd)
            if pbd_rec['host'] == host:
                return sr
    return None


def get_sr_path(session):
    """Return the path to our storage repository

    This is used when we're dealing with VHDs directly, either by taking
    snapshots or by restoring an image in the DISK_VHD format.
    """
    sr_ref = safe_find_sr(session)
    sr_rec = session.get_xenapi().SR.get_record(sr_ref)
    sr_uuid = sr_rec["uuid"]
    return os.path.join(FLAGS.xenapi_sr_base_path, sr_uuid)


def remap_vbd_dev(dev):
    """Return the appropriate location for a plugged-in VBD device

    Ubuntu Maverick moved xvd? -> sd?. This is considered a bug and will be
    fixed in future versions:
        https://bugs.launchpad.net/ubuntu/+source/linux/+bug/684875

    For now, we work around it by just doing a string replace.
    """
    # NOTE(sirp): This hack can go away when we pull support for Maverick
    should_remap = FLAGS.xenapi_remap_vbd_dev
    if not should_remap:
        return dev

    old_prefix = 'xvd'
    new_prefix = FLAGS.xenapi_remap_vbd_dev_prefix
    remapped_dev = dev.replace(old_prefix, new_prefix)

    return remapped_dev


def with_vdi_attached_here(session, vdi, read_only, f):
    this_vm_ref = get_this_vm_ref(session)
    vbd_rec = {}
    vbd_rec['VM'] = this_vm_ref
    vbd_rec['VDI'] = vdi
    vbd_rec['userdevice'] = 'autodetect'
    vbd_rec['bootable'] = False
    vbd_rec['mode'] = read_only and 'RO' or 'RW'
    vbd_rec['type'] = 'disk'
    vbd_rec['unpluggable'] = True
    vbd_rec['empty'] = False
    vbd_rec['other_config'] = {}
    vbd_rec['qos_algorithm_type'] = ''
    vbd_rec['qos_algorithm_params'] = {}
    vbd_rec['qos_supported_algorithms'] = []
    LOG.debug(_('Creating VBD for VDI %s ... '), vdi)
    vbd = session.get_xenapi().VBD.create(vbd_rec)
    LOG.debug(_('Creating VBD for VDI %s done.'), vdi)
    try:
        LOG.debug(_('Plugging VBD %s ... '), vbd)
        session.get_xenapi().VBD.plug(vbd)
        LOG.debug(_('Plugging VBD %s done.'), vbd)
        orig_dev = session.get_xenapi().VBD.get_device(vbd)
        LOG.debug(_('VBD %(vbd)s plugged as %(orig_dev)s') % locals())
        dev = remap_vbd_dev(orig_dev)
        if dev != orig_dev:
            LOG.debug(_('VBD %(vbd)s plugged into wrong dev, '
                        'remapping to %(dev)s') % locals())
        return f(dev)
    finally:
        LOG.debug(_('Destroying VBD for VDI %s ... '), vdi)
        vbd_unplug_with_retry(session, vbd)
        ignore_failure(session.get_xenapi().VBD.destroy, vbd)
        LOG.debug(_('Destroying VBD for VDI %s done.'), vdi)


def vbd_unplug_with_retry(session, vbd):
    """Call VBD.unplug on the given VBD, with a retry if we get
    DEVICE_DETACH_REJECTED.  For reasons which I don't understand, we're
    seeing the device still in use, even when all processes using the device
    should be dead."""
    # FIXME(sirp): We can use LoopingCall here w/o blocking sleep()
    while True:
        try:
            session.get_xenapi().VBD.unplug(vbd)
            LOG.debug(_('VBD.unplug successful first time.'))
            return
        except VMHelper.XenAPI.Failure, e:
            if (len(e.details) > 0 and
                e.details[0] == 'DEVICE_DETACH_REJECTED'):
                LOG.debug(_('VBD.unplug rejected: retrying...'))
                time.sleep(1)
            elif (len(e.details) > 0 and
                  e.details[0] == 'DEVICE_ALREADY_DETACHED'):
                LOG.debug(_('VBD.unplug successful eventually.'))
                return
            else:
                LOG.error(_('Ignoring XenAPI.Failure in VBD.unplug: %s'),
                              e)
                return


def ignore_failure(func, *args, **kwargs):
    try:
        return func(*args, **kwargs)
    except VMHelper.XenAPI.Failure, e:
        LOG.error(_('Ignoring XenAPI.Failure %s'), e)
        return None


def get_this_vm_uuid():
    with file('/sys/hypervisor/uuid') as f:
        return f.readline().strip()


def get_this_vm_ref(session):
    return session.get_xenapi().VM.get_by_uuid(get_this_vm_uuid())


def _is_vdi_pv(dev):
    LOG.debug(_("Running pygrub against %s"), dev)
    output = os.popen('pygrub -qn /dev/%s' % dev)
    for line in output.readlines():
        #try to find kernel string
        m = re.search('(?<=kernel:)/.*(?:>)', line)
        if m and m.group(0).find('xen') != -1:
            LOG.debug(_("Found Xen kernel %s") % m.group(0))
            return True
    LOG.debug(_("No Xen kernel found.  Booting HVM."))
    return False


def _stream_disk(dev, image_type, virtual_size, image_file):
    offset = 0
    if image_type == ImageType.DISK:
        offset = MBR_SIZE_BYTES
        _write_partition(virtual_size, dev)

    with open('/dev/%s' % dev, 'wb') as f:
        f.seek(offset)
        for chunk in image_file:
            f.write(chunk)


def _write_partition(virtual_size, dev):
    dest = '/dev/%s' % dev
    mbr_last = MBR_SIZE_SECTORS - 1
    primary_first = MBR_SIZE_SECTORS
    primary_last = MBR_SIZE_SECTORS + (virtual_size / SECTOR_SIZE) - 1

    LOG.debug(_('Writing partition table %(primary_first)d %(primary_last)d'
            ' to %(dest)s...') % locals())

    def execute(cmd, process_input=None, check_exit_code=True):
        return utils.execute(cmd=cmd,
                             process_input=process_input,
                             check_exit_code=check_exit_code)

    execute('parted --script %s mklabel msdos' % dest)
    execute('parted --script %s mkpart primary %ds %ds' %
            (dest, primary_first, primary_last))

    LOG.debug(_('Writing partition table %s done.'), dest)


def get_name_label_for_image(image):
    # TODO(sirp): This should eventually be the URI for the Glance image
    return _('Glance image %s') % image<|MERGE_RESOLUTION|>--- conflicted
+++ resolved
@@ -217,12 +217,8 @@
         """Create a VIF record.  Returns a Deferred that gives the new
         VIF reference."""
         vif_rec = {}
-<<<<<<< HEAD
-        vif_rec['device'] = '0'
+        vif_rec['device'] = dev
         #network_ref should be the appropriate reference (network with VLAN)
-=======
-        vif_rec['device'] = dev
->>>>>>> 2280848e
         vif_rec['network'] = network_ref
         vif_rec['VM'] = vm_ref
         vif_rec['MAC'] = mac_address
