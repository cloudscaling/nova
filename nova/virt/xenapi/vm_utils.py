# vim: tabstop=4 shiftwidth=4 softtabstop=4

# Copyright (c) 2010 Citrix Systems, Inc.
#
#    Licensed under the Apache License, Version 2.0 (the "License"); you may
#    not use this file except in compliance with the License. You may obtain
#    a copy of the License at
#
#         http://www.apache.org/licenses/LICENSE-2.0
#
#    Unless required by applicable law or agreed to in writing, software
#    distributed under the License is distributed on an "AS IS" BASIS, WITHOUT
#    WARRANTIES OR CONDITIONS OF ANY KIND, either express or implied. See the
#    License for the specific language governing permissions and limitations
#    under the License.

"""
Helper methods for operations related to the management of VM records and
their attributes like VDIs, VIFs, as well as their lookup functions.
"""

import pickle
import urllib
from xml.dom import minidom

from eventlet import event
from nova import exception
from nova import flags
from nova import log as logging
from nova import utils
from nova.auth.manager import AuthManager
from nova.compute import instance_types
from nova.compute import power_state
from nova.virt import images
from nova.virt.xenapi import HelperBase
from nova.virt.xenapi.volume_utils import StorageError


FLAGS = flags.FLAGS
LOG = logging.getLogger("nova.virt.xenapi.vm_utils")

XENAPI_POWER_STATE = {
    'Halted': power_state.SHUTDOWN,
    'Running': power_state.RUNNING,
    'Paused': power_state.PAUSED,
    'Suspended': power_state.SUSPENDED,
    'Crashed': power_state.CRASHED}


class ImageType:
        """
        Enumeration class for distinguishing different image types
            0 - kernel/ramdisk image (goes on dom0's filesystem)
            1 - disk image (local SR, partitioned by objectstore plugin)
            2 - raw disk image (local SR, NOT partitioned by plugin)
        """

        KERNEL_RAMDISK = 0
        DISK = 1
        DISK_RAW = 2


class VMHelper(HelperBase):
    """
    The class that wraps the helper methods together.
    """

    @classmethod
    def create_vm(cls, session, instance, kernel, ramdisk, pv_kernel=False):
        """Create a VM record.  Returns a Deferred that gives the new
        VM reference.
        the pv_kernel flag indicates whether the guest is HVM or PV
        """

        instance_type = instance_types.INSTANCE_TYPES[instance.instance_type]
        mem = str(long(instance_type['memory_mb']) * 1024 * 1024)
        vcpus = str(instance_type['vcpus'])
        rec = {
            'name_label': instance.name,
            'name_description': '',
            'is_a_template': False,
            'memory_static_min': '0',
            'memory_static_max': mem,
            'memory_dynamic_min': mem,
            'memory_dynamic_max': mem,
            'VCPUs_at_startup': vcpus,
            'VCPUs_max': vcpus,
            'VCPUs_params': {},
            'actions_after_shutdown': 'destroy',
            'actions_after_reboot': 'restart',
            'actions_after_crash': 'destroy',
            'PV_bootloader': '',
            'PV_kernel': '',
            'PV_ramdisk': '',
            'PV_args': '',
            'PV_bootloader_args': '',
            'PV_legacy_args': '',
            'HVM_boot_policy': '',
            'HVM_boot_params': {},
            'platform': {},
            'PCI_bus': '',
            'recommendations': '',
            'affinity': '',
            'user_version': '0',
            'other_config': {},
            }
        #Complete VM configuration record according to the image type
        #non-raw/raw with PV kernel/raw in HVM mode
        if instance.kernel_id:
            rec['PV_bootloader'] = ''
            rec['PV_kernel'] = kernel
            rec['PV_ramdisk'] = ramdisk
            rec['PV_args'] = 'root=/dev/xvda1'
            rec['PV_bootloader_args'] = ''
            rec['PV_legacy_args'] = ''
        else:
            if pv_kernel:
                rec['PV_args'] = 'noninteractive'
                rec['PV_bootloader'] = 'pygrub'
            else:
                rec['HVM_boot_policy'] = 'BIOS order'
                rec['HVM_boot_params'] = {'order': 'dc'}
                rec['platform'] = {'acpi': 'true', 'apic': 'true',
                                   'pae': 'true', 'viridian': 'true'}
        LOG.debug(_('Created VM %s...'), instance.name)
        vm_ref = session.call_xenapi('VM.create', rec)
        LOG.debug(_('Created VM %s as %s.'), instance.name, vm_ref)
        return vm_ref

    @classmethod
    def create_vbd(cls, session, vm_ref, vdi_ref, userdevice, bootable):
        """Create a VBD record.  Returns a Deferred that gives the new
        VBD reference."""
        vbd_rec = {}
        vbd_rec['VM'] = vm_ref
        vbd_rec['VDI'] = vdi_ref
        vbd_rec['userdevice'] = str(userdevice)
        vbd_rec['bootable'] = bootable
        vbd_rec['mode'] = 'RW'
        vbd_rec['type'] = 'disk'
        vbd_rec['unpluggable'] = True
        vbd_rec['empty'] = False
        vbd_rec['other_config'] = {}
        vbd_rec['qos_algorithm_type'] = ''
        vbd_rec['qos_algorithm_params'] = {}
        vbd_rec['qos_supported_algorithms'] = []
        LOG.debug(_('Creating VBD for VM %s, VDI %s ... '), vm_ref, vdi_ref)
        vbd_ref = session.call_xenapi('VBD.create', vbd_rec)
        LOG.debug(_('Created VBD %s for VM %s, VDI %s.'), vbd_ref, vm_ref,
                      vdi_ref)
        return vbd_ref

    @classmethod
    def find_vbd_by_number(cls, session, vm_ref, number):
        """Get the VBD reference from the device number"""
        vbds = session.get_xenapi().VM.get_VBDs(vm_ref)
        if vbds:
            for vbd in vbds:
                try:
                    vbd_rec = session.get_xenapi().VBD.get_record(vbd)
                    if vbd_rec['userdevice'] == str(number):
                        return vbd
                except cls.XenAPI.Failure, exc:
                    LOG.exception(exc)
        raise StorageError(_('VBD not found in instance %s') % vm_ref)

    @classmethod
    def unplug_vbd(cls, session, vbd_ref):
        """Unplug VBD from VM"""
        try:
            vbd_ref = session.call_xenapi('VBD.unplug', vbd_ref)
        except cls.XenAPI.Failure, exc:
            LOG.exception(exc)
            if exc.details[0] != 'DEVICE_ALREADY_DETACHED':
                raise StorageError(_('Unable to unplug VBD %s') % vbd_ref)

    @classmethod
    def destroy_vbd(cls, session, vbd_ref):
        """Destroy VBD from host database"""
        try:
            task = session.call_xenapi('Async.VBD.destroy', vbd_ref)
            #FIXME(armando): find a solution to missing instance_id
            #with Josh Kearney
            session.wait_for_task(0, task)
        except cls.XenAPI.Failure, exc:
            LOG.exception(exc)
            raise StorageError(_('Unable to destroy VBD %s') % vbd_ref)

    @classmethod
    def create_vif(cls, session, vm_ref, network_ref, mac_address):
        """Create a VIF record.  Returns a Deferred that gives the new
        VIF reference."""
        vif_rec = {}
        vif_rec['device'] = '0'
        vif_rec['network'] = network_ref
        vif_rec['VM'] = vm_ref
        vif_rec['MAC'] = mac_address
        vif_rec['MTU'] = '1500'
        vif_rec['other_config'] = {}
        vif_rec['qos_algorithm_type'] = ''
        vif_rec['qos_algorithm_params'] = {}
        LOG.debug(_('Creating VIF for VM %s, network %s.'), vm_ref,
                  network_ref)
        vif_ref = session.call_xenapi('VIF.create', vif_rec)
        LOG.debug(_('Created VIF %s for VM %s, network %s.'), vif_ref,
                  vm_ref, network_ref)
        return vif_ref

    @classmethod
    def create_snapshot(cls, session, instance_id, vm_ref, label):
        """ Creates Snapshot (Template) VM, Snapshot VBD, Snapshot VDI,
        Snapshot VHD
        """
        #TODO(sirp): Add quiesce and VSS locking support when Windows support
        # is added
        LOG.debug(_("Snapshotting VM %s with label '%s'..."), vm_ref, label)

        vm_vdi_ref, vm_vdi_rec = get_vdi_for_vm_safely(session, vm_ref)
        vm_vdi_uuid = vm_vdi_rec["uuid"]
        sr_ref = vm_vdi_rec["SR"]

        original_parent_uuid = get_vhd_parent_uuid(session, vm_vdi_ref)

        task = session.call_xenapi('Async.VM.snapshot', vm_ref, label)
        template_vm_ref = session.wait_for_task(instance_id, task)
        template_vdi_rec = get_vdi_for_vm_safely(session, template_vm_ref)[1]
        template_vdi_uuid = template_vdi_rec["uuid"]

        LOG.debug(_('Created snapshot %s from VM %s.'), template_vm_ref,
                  vm_ref)

        parent_uuid = wait_for_vhd_coalesce(
            session, instance_id, sr_ref, vm_vdi_ref, original_parent_uuid)

        #TODO(sirp): we need to assert only one parent, not parents two deep
        return template_vm_ref, [template_vdi_uuid, parent_uuid]

    @classmethod
    def upload_image(cls, session, instance_id, vdi_uuids, image_id):
        """ Requests that the Glance plugin bundle the specified VDIs and
        push them into Glance using the specified human-friendly name.
        """
<<<<<<< HEAD
        logging.debug(_("Asking xapi to upload %s as ID %s"),
                      vdi_uuids, image_id)
=======
        LOG.debug(_("Asking xapi to upload %s as '%s'"), vdi_uuids, image_name)
>>>>>>> b8de5221

        params = {'vdi_uuids': vdi_uuids,
                  'image_id': image_id,
                  'glance_host': FLAGS.glance_host,
                  'glance_port': FLAGS.glance_port}

        kwargs = {'params': pickle.dumps(params)}
        task = session.async_call_plugin('glance', 'put_vdis', kwargs)
        session.wait_for_task(instance_id, task)

    @classmethod
    def fetch_image(cls, session, instance_id, image, user, project, type):
        """
        type is interpreted as an ImageType instance
        """
        url = images.image_url(image)
        access = AuthManager().get_access_key(user, project)
        LOG.debug(_("Asking xapi to fetch %s as %s"), url, access)
        fn = (type != ImageType.KERNEL_RAMDISK) and 'get_vdi' or 'get_kernel'
        args = {}
        args['src_url'] = url
        args['username'] = access
        args['password'] = user.secret
        args['add_partition'] = 'false'
        args['raw'] = 'false'
        if type != ImageType.KERNEL_RAMDISK:
            args['add_partition'] = 'true'
            if type == ImageType.DISK_RAW:
                args['raw'] = 'true'
        task = session.async_call_plugin('objectstore', fn, args)
        uuid = session.wait_for_task(instance_id, task)
        return uuid

    @classmethod
    def lookup_image(cls, session, vdi_ref):
        LOG.debug(_("Looking up vdi %s for PV kernel"), vdi_ref)
        fn = "is_vdi_pv"
        args = {}
        args['vdi-ref'] = vdi_ref
        #TODO: Call proper function in plugin
        task = session.async_call_plugin('objectstore', fn, args)
        pv_str = session.wait_for_task(task)
        if pv_str.lower() == 'true':
            pv = True
        elif pv_str.lower() == 'false':
            pv = False
        LOG.debug(_("PV Kernel in VDI:%d"), pv)
        return pv

    @classmethod
    def lookup(cls, session, i):
        """Look the instance i up, and returns it if available"""
        vms = session.get_xenapi().VM.get_by_name_label(i)
        n = len(vms)
        if n == 0:
            return None
        elif n > 1:
            raise exception.Duplicate(_('duplicate name found: %s') % i)
        else:
            return vms[0]

    @classmethod
    def lookup_vm_vdis(cls, session, vm):
        """Look for the VDIs that are attached to the VM"""
        # Firstly we get the VBDs, then the VDIs.
        # TODO(Armando): do we leave the read-only devices?
        vbds = session.get_xenapi().VM.get_VBDs(vm)
        vdis = []
        if vbds:
            for vbd in vbds:
                try:
                    vdi = session.get_xenapi().VBD.get_VDI(vbd)
                    # Test valid VDI
                    record = session.get_xenapi().VDI.get_record(vdi)
                    LOG.debug(_('VDI %s is still available'), record['uuid'])
                except cls.XenAPI.Failure, exc:
                    LOG.exception(exc)
                else:
                    vdis.append(vdi)
            if len(vdis) > 0:
                return vdis
            else:
                return None

    @classmethod
    def compile_info(cls, record):
        """Fill record with VM status information"""
        LOG.info(_("(VM_UTILS) xenserver vm state -> |%s|"),
                 record['power_state'])
        LOG.info(_("(VM_UTILS) xenapi power_state -> |%s|"),
                 XENAPI_POWER_STATE[record['power_state']])
        return {'state': XENAPI_POWER_STATE[record['power_state']],
                'max_mem': long(record['memory_static_max']) >> 10,
                'mem': long(record['memory_dynamic_max']) >> 10,
                'num_cpu': record['VCPUs_max'],
                'cpu_time': 0}

    @classmethod
    def compile_diagnostics(cls, session, record):
        """Compile VM diagnostics data"""
        try:
            host = session.get_xenapi_host()
            host_ip = session.get_xenapi().host.get_record(host)["address"]
        except (cls.XenAPI.Failure, KeyError) as e:
            return {"Unable to retrieve diagnostics": e}

        try:
            diags = {}
            xml = get_rrd(host_ip, record["uuid"])
            if xml:
                rrd = minidom.parseString(xml)
                for i, node in enumerate(rrd.firstChild.childNodes):
                    # We don't want all of the extra garbage
                    if i >= 3 and i <= 11:
                        ref = node.childNodes
                        # Name and Value
                        diags[ref[0].firstChild.data] = ref[6].firstChild.data
            return diags
        except cls.XenAPI.Failure as e:
            return {"Unable to retrieve diagnostics": e}


def get_rrd(host, uuid):
    """Return the VM RRD XML as a string"""
    try:
        xml = urllib.urlopen("http://%s:%s@%s/vm_rrd?uuid=%s" % (
            FLAGS.xenapi_connection_username,
            FLAGS.xenapi_connection_password,
            host,
            uuid))
        return xml.read()
    except IOError:
        return None


#TODO(sirp): This code comes from XS5.6 pluginlib.py, we should refactor to
# use that implmenetation
def get_vhd_parent(session, vdi_rec):
    """
    Returns the VHD parent of the given VDI record, as a (ref, rec) pair.
    Returns None if we're at the root of the tree.
    """
    if 'vhd-parent' in vdi_rec['sm_config']:
        parent_uuid = vdi_rec['sm_config']['vhd-parent']
        parent_ref = session.get_xenapi().VDI.get_by_uuid(parent_uuid)
        parent_rec = session.get_xenapi().VDI.get_record(parent_ref)
        LOG.debug(_("VHD %s has parent %s"), vdi_rec['uuid'], parent_ref)
        return parent_ref, parent_rec
    else:
        return None


def get_vhd_parent_uuid(session, vdi_ref):
    vdi_rec = session.get_xenapi().VDI.get_record(vdi_ref)
    ret = get_vhd_parent(session, vdi_rec)
    if ret:
        parent_ref, parent_rec = ret
        return parent_rec["uuid"]
    else:
        return None


def scan_sr(session, instance_id, sr_ref):
    LOG.debug(_("Re-scanning SR %s"), sr_ref)
    task = session.call_xenapi('Async.SR.scan', sr_ref)
    session.wait_for_task(instance_id, task)


def wait_for_vhd_coalesce(session, instance_id, sr_ref, vdi_ref,
                          original_parent_uuid):
    """ Spin until the parent VHD is coalesced into its parent VHD

    Before coalesce:
        * original_parent_vhd
            * parent_vhd
                snapshot

    Atter coalesce:
        * parent_vhd
            snapshot
    """
    max_attempts = FLAGS.xenapi_vhd_coalesce_max_attempts
    attempts = {'counter': 0}

    def _poll_vhds():
        attempts['counter'] += 1
        if attempts['counter'] > max_attempts:
            msg = (_("VHD coalesce attempts exceeded (%d > %d), giving up...")
                   % (attempts['counter'], max_attempts))
            raise exception.Error(msg)

        scan_sr(session, instance_id, sr_ref)
        parent_uuid = get_vhd_parent_uuid(session, vdi_ref)
        if original_parent_uuid and (parent_uuid != original_parent_uuid):
            LOG.debug(_("Parent %s doesn't match original parent %s, "
                         "waiting for coalesce..."), parent_uuid,
                      original_parent_uuid)
        else:
            # Breakout of the loop (normally) and return the parent_uuid
            raise utils.LoopingCallDone(parent_uuid)

    loop = utils.LoopingCall(_poll_vhds)
    loop.start(FLAGS.xenapi_vhd_coalesce_poll_interval, now=True)
    parent_uuid = loop.wait()
    return parent_uuid


def get_vdi_for_vm_safely(session, vm_ref):
    vdi_refs = VMHelper.lookup_vm_vdis(session, vm_ref)
    if vdi_refs is None:
        raise Exception(_("No VDIs found for VM %s") % vm_ref)
    else:
        num_vdis = len(vdi_refs)
        if num_vdis != 1:
            raise Exception(_("Unexpected number of VDIs (%s) found for "
                               "VM %s") % (num_vdis, vm_ref))

    vdi_ref = vdi_refs[0]
    vdi_rec = session.get_xenapi().VDI.get_record(vdi_ref)
    return vdi_ref, vdi_rec<|MERGE_RESOLUTION|>--- conflicted
+++ resolved
@@ -240,12 +240,8 @@
         """ Requests that the Glance plugin bundle the specified VDIs and
         push them into Glance using the specified human-friendly name.
         """
-<<<<<<< HEAD
         logging.debug(_("Asking xapi to upload %s as ID %s"),
                       vdi_uuids, image_id)
-=======
-        LOG.debug(_("Asking xapi to upload %s as '%s'"), vdi_uuids, image_name)
->>>>>>> b8de5221
 
         params = {'vdi_uuids': vdi_uuids,
                   'image_id': image_id,
