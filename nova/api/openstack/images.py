# vim: tabstop=4 shiftwidth=4 softtabstop=4

# Copyright 2010 OpenStack LLC.
# All Rights Reserved.
#
#    Licensed under the Apache License, Version 2.0 (the "License"); you may
#    not use this file except in compliance with the License. You may obtain
#    a copy of the License at
#
#         http://www.apache.org/licenses/LICENSE-2.0
#
#    Unless required by applicable law or agreed to in writing, software
#    distributed under the License is distributed on an "AS IS" BASIS, WITHOUT
#    WARRANTIES OR CONDITIONS OF ANY KIND, either express or implied. See the
#    License for the specific language governing permissions and limitations
#    under the License.

from webob import exc

from nova import compute
from nova import flags
from nova import utils
from nova import wsgi
import nova.api.openstack
from nova.api.openstack import common
from nova.api.openstack import faults
import nova.image.service

FLAGS = flags.FLAGS


def _translate_keys(item):
    """
    Maps key names to Rackspace-like attributes for return
    also pares down attributes to those we want
    item is a dict

    Note: should be removed when the set of keys expected by the api
    and the set of keys returned by the image service are equivalent

    """
    # TODO(tr3buchet): this map is specific to s3 object store,
    # replace with a list of keys for _filter_keys later
    mapped_keys = {'status': 'imageState',
                   'id': 'imageId',
                   'name': 'imageLocation'}

    mapped_item = {}
    # TODO(tr3buchet):
    # this chunk of code works with s3 and the local image service/glance
    # when we switch to glance/local image service it can be replaced with
    # a call to _filter_keys, and mapped_keys can be changed to a list
    try:
        for k, v in mapped_keys.iteritems():
            # map s3 fields
            mapped_item[k] = item[v]
    except KeyError:
        # return only the fields api expects
        mapped_item = _filter_keys(item, mapped_keys.keys())

    return mapped_item


def _translate_status(item):
    """
    Translates status of image to match current Rackspace api bindings
    item is a dict

    Note: should be removed when the set of statuses expected by the api
    and the set of statuses returned by the image service are equivalent

    """
    status_mapping = {
        'pending': 'queued',
        'decrypting': 'preparing',
        'untarring': 'saving',
        'available': 'active'}
    try:
        item['status'] = status_mapping[item['status']]
    except KeyError:
        # TODO(sirp): Performing translation of status (if necessary) here for
        # now. Perhaps this should really be done in EC2 API and
        # S3ImageService
        pass

    return item


def _filter_keys(item, keys):
    """
    Filters all model attributes except for keys
    item is a dict

    """
    return dict((k, v) for k, v in item.iteritems() if k in keys)


class Controller(wsgi.Controller):

    _serialization_metadata = {
        'application/xml': {
            "attributes": {
                "image": ["id", "name", "updated", "created", "status",
                          "serverId", "progress"]}}}

    def __init__(self):
        self._service = utils.import_object(FLAGS.image_service)

    def index(self, req):
        """Return all public images in brief"""
        items = self._service.index(req.environ['nova.context'])
        items = common.limited(items, req)
        items = [_filter_keys(item, ('id', 'name')) for item in items]
        return dict(images=items)

    def detail(self, req):
        """Return all public images in detail"""
        try:
            items = self._service.detail(req.environ['nova.context'])
        except NotImplementedError:
            items = self._service.index(req.environ['nova.context'])
        items = common.limited(items, req)
        items = [_translate_keys(item) for item in items]
        items = [_translate_status(item) for item in items]
        return dict(images=items)

    def show(self, req, id):
        """Return data about the given image id"""
        return dict(image=self._service.show(req.environ['nova.context'], id))

    def delete(self, req, id):
        # Only public images are supported for now.
        raise faults.Fault(exc.HTTPNotFound())

    def create(self, req):
        context = req.environ['nova.context']
        env = self._deserialize(req.body, req)
        instance_id = env["image"]["serverId"]
        name = env["image"]["name"]
<<<<<<< HEAD

        image_meta = compute_api.ComputeAPI().snapshot(
            context, instance_id, name)

        return dict(image=image_meta)
=======
        return compute.API().snapshot(context, instance_id, name)
>>>>>>> e33102d2

    def update(self, req, id):
        # Users may not modify public images, and that's all that
        # we support for now.
        raise faults.Fault(exc.HTTPNotFound())<|MERGE_RESOLUTION|>--- conflicted
+++ resolved
@@ -137,15 +137,11 @@
         env = self._deserialize(req.body, req)
         instance_id = env["image"]["serverId"]
         name = env["image"]["name"]
-<<<<<<< HEAD
 
         image_meta = compute_api.ComputeAPI().snapshot(
             context, instance_id, name)
 
         return dict(image=image_meta)
-=======
-        return compute.API().snapshot(context, instance_id, name)
->>>>>>> e33102d2
 
     def update(self, req, id):
         # Users may not modify public images, and that's all that
