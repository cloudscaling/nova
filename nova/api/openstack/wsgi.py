
import json
import webob
from xml.dom import minidom
from xml.parsers import expat

import faults
from nova import exception
from nova import log as logging
from nova import utils
from nova import wsgi


XMLNS_V10 = 'http://docs.rackspacecloud.com/servers/api/v1.0'
XMLNS_V11 = 'http://docs.openstack.org/compute/api/v1.1'
XMLNS_ATOM = 'http://www.w3.org/2005/Atom'

LOG = logging.getLogger('nova.api.openstack.wsgi')


class Request(webob.Request):
    """Add some Openstack API-specific logic to the base webob.Request."""

    def best_match_content_type(self, supported_content_types=None):
        """Determine the requested response content-type.

        Based on the query extension then the Accept header.

        """
        supported_content_types = supported_content_types or \
            ('application/json', 'application/xml')

        parts = self.path.rsplit('.', 1)
        if len(parts) > 1:
            ctype = 'application/{0}'.format(parts[1])
            if ctype in supported_content_types:
                return ctype

        bm = self.accept.best_match(supported_content_types)

        # default to application/json if we don't find a preference
        return bm or 'application/json'

    def get_content_type(self):
        """Determine content type of the request body.

        Does not do any body introspection, only checks header

        """
        if not "Content-Type" in self.headers:
            return None

        allowed_types = ("application/xml", "application/json")
        content_type = self.content_type

        if content_type not in allowed_types:
            raise exception.InvalidContentType(content_type=content_type)

        return content_type


class ActionDispatcher(object):
    """Maps method name to local methods through action name."""

    def dispatch(self, *args, **kwargs):
        """Find and call local method."""
        action = kwargs.pop('action', 'default')
        action_method = getattr(self, str(action), self.default)
        return action_method(*args, **kwargs)

    def default(self, data):
        raise NotImplementedError()


class TextDeserializer(ActionDispatcher):
    """Default request body deserialization"""

    def deserialize(self, datastring, action='default'):
        return self.dispatch(datastring, action=action)

    def default(self, datastring):
        return {}


class JSONDeserializer(TextDeserializer):

    def _from_json(self, datastring):
        try:
            return utils.loads(datastring)
        except ValueError:
            msg = _("cannot understand JSON")
            raise exception.MalformedRequestBody(reason=msg)

    def default(self, datastring):
        return {'body': self._from_json(datastring)}


class XMLDeserializer(TextDeserializer):

    def __init__(self, metadata=None):
        """
        :param metadata: information needed to deserialize xml into
                         a dictionary.
        """
        super(XMLDeserializer, self).__init__()
        self.metadata = metadata or {}

    def _from_xml(self, datastring):
        plurals = set(self.metadata.get('plurals', {}))

        try:
            node = minidom.parseString(datastring).childNodes[0]
            return {node.nodeName: self._from_xml_node(node, plurals)}
        except expat.ExpatError:
            msg = _("cannot understand XML")
            raise exception.MalformedRequestBody(reason=msg)

    def _from_xml_node(self, node, listnames):
        """Convert a minidom node to a simple Python type.

        :param listnames: list of XML node names whose subnodes should
                          be considered list items.

        """
        if len(node.childNodes) == 1 and node.childNodes[0].nodeType == 3:
            return node.childNodes[0].nodeValue
        elif node.nodeName in listnames:
            return [self._from_xml_node(n, listnames) for n in node.childNodes]
        else:
            result = dict()
            for attr in node.attributes.keys():
                result[attr] = node.attributes[attr].nodeValue
            for child in node.childNodes:
                if child.nodeType != node.TEXT_NODE:
                    result[child.nodeName] = self._from_xml_node(child,
                                                                 listnames)
            return result

<<<<<<< HEAD
    def _find_first_child_named(self, parent, name):
=======
    def find_first_child_named(self, parent, name):
>>>>>>> 8e087df9
        """Search a nodes children for the first child with a given name"""
        for node in parent.childNodes:
            if node.nodeName == name:
                return node
        return None

<<<<<<< HEAD
    def _find_children_named(self, parent, name):
=======
    def find_children_named(self, parent, name):
>>>>>>> 8e087df9
        """Return all of a nodes children who have the given name"""
        for node in parent.childNodes:
            if node.nodeName == name:
                yield node

<<<<<<< HEAD
    def _extract_text(self, node):
=======
    def extract_text(self, node):
>>>>>>> 8e087df9
        """Get the text field contained by the given node"""
        if len(node.childNodes) == 1:
            child = node.childNodes[0]
            if child.nodeType == child.TEXT_NODE:
                return child.nodeValue
        return ""

    def default(self, datastring):
        return {'body': self._from_xml(datastring)}


class MetadataXMLDeserializer(XMLDeserializer):

    def extract_metadata(self, metadata_node):
        """Marshal the metadata attribute of a parsed request"""
        if metadata_node is None:
            return None
        metadata = {}
        for meta_node in self.find_children_named(metadata_node, "meta"):
            key = meta_node.getAttribute("key")
            metadata[key] = self.extract_text(meta_node)
        return metadata


class RequestHeadersDeserializer(ActionDispatcher):
    """Default request headers deserializer"""

    def deserialize(self, request, action):
        return self.dispatch(request, action=action)

    def default(self, request):
        return {}


class RequestDeserializer(object):
    """Break up a Request object into more useful pieces."""

    def __init__(self, body_deserializers=None, headers_deserializer=None,
                 supported_content_types=None):

        self.supported_content_types = supported_content_types or \
                ('application/json', 'application/xml')

        self.body_deserializers = {
            'application/xml': XMLDeserializer(),
            'application/json': JSONDeserializer(),
        }
        self.body_deserializers.update(body_deserializers or {})

        self.headers_deserializer = headers_deserializer or \
                                        RequestHeadersDeserializer()

    def deserialize(self, request):
        """Extract necessary pieces of the request.

        :param request: Request object
        :returns tuple of expected controller action name, dictionary of
                 keyword arguments to pass to the controller, the expected
                 content type of the response

        """
        action_args = self.get_action_args(request.environ)
        action = action_args.pop('action', None)

        action_args.update(self.deserialize_headers(request, action))
        action_args.update(self.deserialize_body(request, action))

        accept = self.get_expected_content_type(request)

        return (action, action_args, accept)

    def deserialize_headers(self, request, action):
        return self.headers_deserializer.deserialize(request, action)

    def deserialize_body(self, request, action):
        try:
            content_type = request.get_content_type()
        except exception.InvalidContentType:
            LOG.debug(_("Unrecognized Content-Type provided in request"))
            return {}

        if content_type is None:
            LOG.debug(_("No Content-Type provided in request"))
            return {}

        if not len(request.body) > 0:
            LOG.debug(_("Empty body provided in request"))
            return {}

        try:
            deserializer = self.get_body_deserializer(content_type)
        except exception.InvalidContentType:
            LOG.debug(_("Unable to deserialize body as provided Content-Type"))
            raise

        return deserializer.deserialize(request.body, action)

    def get_body_deserializer(self, content_type):
        try:
            return self.body_deserializers[content_type]
        except (KeyError, TypeError):
            raise exception.InvalidContentType(content_type=content_type)

    def get_expected_content_type(self, request):
        return request.best_match_content_type(self.supported_content_types)

    def get_action_args(self, request_environment):
        """Parse dictionary created by routes library."""
        try:
            args = request_environment['wsgiorg.routing_args'][1].copy()
        except Exception:
            return {}

        try:
            del args['controller']
        except KeyError:
            pass

        try:
            del args['format']
        except KeyError:
            pass

        return args


class DictSerializer(ActionDispatcher):
    """Default request body serialization"""

    def serialize(self, data, action='default'):
        return self.dispatch(data, action=action)

    def default(self, data):
        return ""


class JSONDictSerializer(DictSerializer):
    """Default JSON request body serialization"""

    def default(self, data):
        return utils.dumps(data)


class XMLDictSerializer(DictSerializer):

    def __init__(self, metadata=None, xmlns=None):
        """
        :param metadata: information needed to deserialize xml into
                         a dictionary.
        :param xmlns: XML namespace to include with serialized xml
        """
        super(XMLDictSerializer, self).__init__()
        self.metadata = metadata or {}
        self.xmlns = xmlns

    def default(self, data):
        # We expect data to contain a single key which is the XML root.
        root_key = data.keys()[0]
        doc = minidom.Document()
        node = self._to_xml_node(doc, self.metadata, root_key, data[root_key])

        return self.to_xml_string(node)

    def to_xml_string(self, node, has_atom=False):
        self._add_xmlns(node, has_atom)
        return node.toprettyxml(indent='    ', encoding='UTF-8')

    #NOTE (ameade): the has_atom should be removed after all of the
    # xml serializers and view builders have been updated to the current
    # spec that required all responses include the xmlns:atom, the has_atom
    # flag is to prevent current tests from breaking
    def _add_xmlns(self, node, has_atom=False):
        if self.xmlns is not None:
            node.setAttribute('xmlns', self.xmlns)
        if has_atom:
            node.setAttribute('xmlns:atom', "http://www.w3.org/2005/Atom")

    def _to_xml_node(self, doc, metadata, nodename, data):
        """Recursive method to convert data members to XML nodes."""
        result = doc.createElement(nodename)

        # Set the xml namespace if one is specified
        # TODO(justinsb): We could also use prefixes on the keys
        xmlns = metadata.get('xmlns', None)
        if xmlns:
            result.setAttribute('xmlns', xmlns)

        #TODO(bcwaldon): accomplish this without a type-check
        if type(data) is list:
            collections = metadata.get('list_collections', {})
            if nodename in collections:
                metadata = collections[nodename]
                for item in data:
                    node = doc.createElement(metadata['item_name'])
                    node.setAttribute(metadata['item_key'], str(item))
                    result.appendChild(node)
                return result
            singular = metadata.get('plurals', {}).get(nodename, None)
            if singular is None:
                if nodename.endswith('s'):
                    singular = nodename[:-1]
                else:
                    singular = 'item'
            for item in data:
                node = self._to_xml_node(doc, metadata, singular, item)
                result.appendChild(node)
        #TODO(bcwaldon): accomplish this without a type-check
        elif type(data) is dict:
            collections = metadata.get('dict_collections', {})
            if nodename in collections:
                metadata = collections[nodename]
                for k, v in data.items():
                    node = doc.createElement(metadata['item_name'])
                    node.setAttribute(metadata['item_key'], str(k))
                    text = doc.createTextNode(str(v))
                    node.appendChild(text)
                    result.appendChild(node)
                return result
            attrs = metadata.get('attributes', {}).get(nodename, {})
            for k, v in data.items():
                if k in attrs:
                    result.setAttribute(k, str(v))
                else:
                    node = self._to_xml_node(doc, metadata, k, v)
                    result.appendChild(node)
        else:
            # Type is atom
            node = doc.createTextNode(str(data))
            result.appendChild(node)
        return result

    def _create_link_nodes(self, xml_doc, links):
        link_nodes = []
        for link in links:
            link_node = xml_doc.createElement('atom:link')
            link_node.setAttribute('rel', link['rel'])
            link_node.setAttribute('href', link['href'])
            link_nodes.append(link_node)
        return link_nodes


class ResponseHeadersSerializer(ActionDispatcher):
    """Default response headers serialization"""

    def serialize(self, response, data, action):
        self.dispatch(response, data, action=action)

    def default(self, response, data):
        response.status_int = 200


class ResponseSerializer(object):
    """Encode the necessary pieces into a response object"""

    def __init__(self, body_serializers=None, headers_serializer=None):
        self.body_serializers = {
            'application/xml': XMLDictSerializer(),
            'application/json': JSONDictSerializer(),
        }
        self.body_serializers.update(body_serializers or {})

        self.headers_serializer = headers_serializer or \
                                    ResponseHeadersSerializer()

    def serialize(self, response_data, content_type, action='default'):
        """Serialize a dict into a string and wrap in a wsgi.Request object.

        :param response_data: dict produced by the Controller
        :param content_type: expected mimetype of serialized response body

        """
        response = webob.Response()
        self.serialize_headers(response, response_data, action)
        self.serialize_body(response, response_data, content_type, action)
        return response

    def serialize_headers(self, response, data, action):
        self.headers_serializer.serialize(response, data, action)

    def serialize_body(self, response, data, content_type, action):
        response.headers['Content-Type'] = content_type
        if data is not None:
            serializer = self.get_body_serializer(content_type)
            response.body = serializer.serialize(data, action)

    def get_body_serializer(self, content_type):
        try:
            return self.body_serializers[content_type]
        except (KeyError, TypeError):
            raise exception.InvalidContentType(content_type=content_type)


class Resource(wsgi.Application):
    """WSGI app that handles (de)serialization and controller dispatch.

    WSGI app that reads routing information supplied by RoutesMiddleware
    and calls the requested action method upon its controller.  All
    controller action methods must accept a 'req' argument, which is the
    incoming wsgi.Request. If the operation is a PUT or POST, the controller
    method must also accept a 'body' argument (the deserialized request body).
    They may raise a webob.exc exception or return a dict, which will be
    serialized by requested content type.

    """

    def __init__(self, controller, deserializer=None, serializer=None):
        """
        :param controller: object that implement methods created by routes lib
        :param deserializer: object that can serialize the output of a
                             controller into a webob response
        :param serializer: object that can deserialize a webob request
                           into necessary pieces

        """
        self.controller = controller
        self.deserializer = deserializer or RequestDeserializer()
        self.serializer = serializer or ResponseSerializer()

    @webob.dec.wsgify(RequestClass=Request)
    def __call__(self, request):
        """WSGI method that controls (de)serialization and method dispatch."""

        LOG.info("%(method)s %(url)s" % {"method": request.method,
                                          "url": request.url})

        try:
            action, args, accept = self.deserializer.deserialize(request)
        except exception.InvalidContentType:
            msg = _("Unsupported Content-Type")
            return faults.Fault(webob.exc.HTTPBadRequest(explanation=msg))
        except exception.MalformedRequestBody:
            msg = _("Malformed request body")
            return faults.Fault(webob.exc.HTTPBadRequest(explanation=msg))

        try:
            action_result = self.dispatch(request, action, args)
        except webob.exc.HTTPException as ex:
            LOG.info(_("HTTP exception thrown: %s"), unicode(ex))
            action_result = faults.Fault(ex)

        if type(action_result) is dict or action_result is None:
            response = self.serializer.serialize(action_result,
                                                 accept,
                                                 action=action)
        else:
            response = action_result

        try:
            msg_dict = dict(url=request.url, status=response.status_int)
            msg = _("%(url)s returned with HTTP %(status)d") % msg_dict
        except AttributeError, e:
            msg_dict = dict(url=request.url, e=e)
            msg = _("%(url)s returned a fault: %(e)s" % msg_dict)

        LOG.info(msg)

        return response

    def dispatch(self, request, action, action_args):
        """Find action-spefic method on controller and call it."""

        controller_method = getattr(self.controller, action)
        try:
            return controller_method(req=request, **action_args)
        except TypeError, exc:
            LOG.debug(str(exc))
            return webob.exc.HTTPBadRequest()<|MERGE_RESOLUTION|>--- conflicted
+++ resolved
@@ -136,32 +136,20 @@
                                                                  listnames)
             return result
 
-<<<<<<< HEAD
-    def _find_first_child_named(self, parent, name):
-=======
     def find_first_child_named(self, parent, name):
->>>>>>> 8e087df9
         """Search a nodes children for the first child with a given name"""
         for node in parent.childNodes:
             if node.nodeName == name:
                 return node
         return None
 
-<<<<<<< HEAD
-    def _find_children_named(self, parent, name):
-=======
     def find_children_named(self, parent, name):
->>>>>>> 8e087df9
         """Return all of a nodes children who have the given name"""
         for node in parent.childNodes:
             if node.nodeName == name:
                 yield node
 
-<<<<<<< HEAD
-    def _extract_text(self, node):
-=======
     def extract_text(self, node):
->>>>>>> 8e087df9
         """Get the text field contained by the given node"""
         if len(node.childNodes) == 1:
             child = node.childNodes[0]
