--- conflicted
+++ resolved
@@ -38,9 +38,6 @@
 #    LIABLE FOR ANY CLAIM, DAMAGES OR OTHER LIABILITY, WHETHER IN AN ACTION
 #    OF CONTRACT, TORT OR OTHERWISE, ARISING FROM, OUT OF OR IN CONNECTION
 #    WITH THE SOFTWARE OR THE USE OR OTHER DEALINGS IN THE SOFTWARE.
-<<<<<<< HEAD
-
-=======
 """Unittest runner for Nova.
 
 To run all tests
@@ -57,7 +54,6 @@
     python run_tests.py api.test_wsgi
 
 """
->>>>>>> 5e2f82b1
 
 import gettext
 import os
@@ -68,17 +64,10 @@
 from nose import core
 from nose import result
 
-from nova import flags
 from nova import log as logging
 from nova.tests import fake_flags
 
 
-<<<<<<< HEAD
-FLAGS = flags.FLAGS
-
-
-=======
->>>>>>> 5e2f82b1
 class _AnsiColorizer(object):
     """
     A colorizer is an object that loosely wraps around a stream, allowing
@@ -287,12 +276,6 @@
 
 if __name__ == '__main__':
     logging.setup()
-    testdir = os.path.abspath(os.path.join("nova","tests"))
-<<<<<<< HEAD
-=======
-    testdb = os.path.join(testdir, "tests.sqlite")
-    if os.path.exists(testdb):
-        os.unlink(testdb)
     # If any argument looks like a test name but doesn't have "nova.tests" in
     # front of it, automatically add that so we don't have to type as much
     argv = []
@@ -302,7 +285,7 @@
         else:
             argv.append(x)
 
->>>>>>> 5e2f82b1
+    testdir = os.path.abspath(os.path.join("nova","tests"))
     c = config.Config(stream=sys.stdout,
                       env=os.environ,
                       verbosity=3,
